/*
 *  linux/drivers/block/loop.c
 *
 *  Written by Theodore Ts'o, 3/29/93
 *
 * Copyright 1993 by Theodore Ts'o.  Redistribution of this file is
 * permitted under the GNU General Public License.
 *
 * DES encryption plus some minor changes by Werner Almesberger, 30-MAY-1993
 * more DES encryption plus IDEA encryption by Nicholas J. Leon, June 20, 1996
 *
 * Modularized and updated for 1.1.16 kernel - Mitch Dsouza 28th May 1994
 * Adapted for 1.3.59 kernel - Andries Brouwer, 1 Feb 1996
 *
 * Fixed do_loop_request() re-entrancy - Vincent.Renardias@waw.com Mar 20, 1997
 *
 * Added devfs support - Richard Gooch <rgooch@atnf.csiro.au> 16-Jan-1998
 *
 * Handle sparse backing files correctly - Kenn Humborg, Jun 28, 1998
 *
 * Loadable modules and other fixes by AK, 1998
 *
 * Make real block number available to downstream transfer functions, enables
 * CBC (and relatives) mode encryption requiring unique IVs per data block.
 * Reed H. Petty, rhp@draper.net
 *
 * Maximum number of loop devices now dynamic via max_loop module parameter.
 * Russell Kroll <rkroll@exploits.org> 19990701
 *
 * Maximum number of loop devices when compiled-in now selectable by passing
 * max_loop=<1-255> to the kernel on boot.
 * Erik I. Bolsø, <eriki@himolde.no>, Oct 31, 1999
 *
 * Completely rewrite request handling to be make_request_fn style and
 * non blocking, pushing work to a helper thread. Lots of fixes from
 * Al Viro too.
 * Jens Axboe <axboe@suse.de>, Nov 2000
 *
 * Support up to 256 loop devices
 * Heinz Mauelshagen <mge@sistina.com>, Feb 2002
 *
 * Support for falling back on the write file operation when the address space
 * operations write_begin is not available on the backing filesystem.
 * Anton Altaparmakov, 16 Feb 2005
 *
 * Still To Fix:
 * - Advisory locking is ignored here.
 * - Should use an own CAP_* category instead of CAP_SYS_ADMIN
 *
 */

#include <linux/module.h>
#include <linux/moduleparam.h>
#include <linux/sched.h>
#include <linux/fs.h>
#include <linux/pagemap.h>
#include <linux/file.h>
#include <linux/stat.h>
#include <linux/errno.h>
#include <linux/major.h>
#include <linux/wait.h>
#include <linux/blkdev.h>
#include <linux/blkpg.h>
#include <linux/init.h>
#include <linux/swap.h>
#include <linux/slab.h>
#include <linux/compat.h>
#include <linux/suspend.h>
#include <linux/freezer.h>
#include <linux/mutex.h>
#include <linux/writeback.h>
#include <linux/completion.h>
#include <linux/highmem.h>
#include <linux/splice.h>
#include <linux/sysfs.h>
#include <linux/miscdevice.h>
#include <linux/falloc.h>
#include <linux/uio.h>
#include <linux/ioprio.h>
#include <linux/blk-cgroup.h>
#include <linux/sched/mm.h>

#include "loop.h"

#include <linux/uaccess.h>

#define LOOP_IDLE_WORKER_TIMEOUT (60 * HZ)

static DEFINE_IDR(loop_index_idr);
static DEFINE_MUTEX(loop_ctl_mutex);
static DEFINE_MUTEX(loop_validate_mutex);

/**
 * loop_global_lock_killable() - take locks for safe loop_validate_file() test
 *
 * @lo: struct loop_device
 * @global: true if @lo is about to bind another "struct loop_device", false otherwise
 *
 * Returns 0 on success, -EINTR otherwise.
 *
 * Since loop_validate_file() traverses on other "struct loop_device" if
 * is_loop_device() is true, we need a global lock for serializing concurrent
 * loop_configure()/loop_change_fd()/__loop_clr_fd() calls.
 */
static int loop_global_lock_killable(struct loop_device *lo, bool global)
{
	int err;

	if (global) {
		err = mutex_lock_killable(&loop_validate_mutex);
		if (err)
			return err;
	}
	err = mutex_lock_killable(&lo->lo_mutex);
	if (err && global)
		mutex_unlock(&loop_validate_mutex);
	return err;
}

/**
 * loop_global_unlock() - release locks taken by loop_global_lock_killable()
 *
 * @lo: struct loop_device
 * @global: true if @lo was about to bind another "struct loop_device", false otherwise
 */
static void loop_global_unlock(struct loop_device *lo, bool global)
{
	mutex_unlock(&lo->lo_mutex);
	if (global)
		mutex_unlock(&loop_validate_mutex);
}

static int max_part;
static int part_shift;

static loff_t get_size(loff_t offset, loff_t sizelimit, struct file *file)
{
	loff_t loopsize;

	/* Compute loopsize in bytes */
	loopsize = i_size_read(file->f_mapping->host);
	if (offset > 0)
		loopsize -= offset;
	/* offset is beyond i_size, weird but possible */
	if (loopsize < 0)
		return 0;

	if (sizelimit > 0 && sizelimit < loopsize)
		loopsize = sizelimit;
	/*
	 * Unfortunately, if we want to do I/O on the device,
	 * the number of 512-byte sectors has to fit into a sector_t.
	 */
	return loopsize >> 9;
}

static loff_t get_loop_size(struct loop_device *lo, struct file *file)
{
	return get_size(lo->lo_offset, lo->lo_sizelimit, file);
}

static void __loop_update_dio(struct loop_device *lo, bool dio)
{
	struct file *file = lo->lo_backing_file;
	struct address_space *mapping = file->f_mapping;
	struct inode *inode = mapping->host;
	unsigned short sb_bsize = 0;
	unsigned dio_align = 0;
	bool use_dio;

	if (inode->i_sb->s_bdev) {
		sb_bsize = bdev_logical_block_size(inode->i_sb->s_bdev);
		dio_align = sb_bsize - 1;
	}

	/*
	 * We support direct I/O only if lo_offset is aligned with the
	 * logical I/O size of backing device, and the logical block
	 * size of loop is bigger than the backing device's.
	 *
	 * TODO: the above condition may be loosed in the future, and
	 * direct I/O may be switched runtime at that time because most
	 * of requests in sane applications should be PAGE_SIZE aligned
	 */
	if (dio) {
		if (queue_logical_block_size(lo->lo_queue) >= sb_bsize &&
				!(lo->lo_offset & dio_align) &&
				mapping->a_ops->direct_IO)
			use_dio = true;
		else
			use_dio = false;
	} else {
		use_dio = false;
	}

	if (lo->use_dio == use_dio)
		return;

	/* flush dirty pages before changing direct IO */
	vfs_fsync(file, 0);

	/*
	 * The flag of LO_FLAGS_DIRECT_IO is handled similarly with
	 * LO_FLAGS_READ_ONLY, both are set from kernel, and losetup
	 * will get updated by ioctl(LOOP_GET_STATUS)
	 */
	if (lo->lo_state == Lo_bound)
		blk_mq_freeze_queue(lo->lo_queue);
	lo->use_dio = use_dio;
	if (use_dio) {
		blk_queue_flag_clear(QUEUE_FLAG_NOMERGES, lo->lo_queue);
		lo->lo_flags |= LO_FLAGS_DIRECT_IO;
	} else {
		blk_queue_flag_set(QUEUE_FLAG_NOMERGES, lo->lo_queue);
		lo->lo_flags &= ~LO_FLAGS_DIRECT_IO;
	}
	if (lo->lo_state == Lo_bound)
		blk_mq_unfreeze_queue(lo->lo_queue);
}

/**
 * loop_set_size() - sets device size and notifies userspace
 * @lo: struct loop_device to set the size for
 * @size: new size of the loop device
 *
 * Callers must validate that the size passed into this function fits into
 * a sector_t, eg using loop_validate_size()
 */
static void loop_set_size(struct loop_device *lo, loff_t size)
{
	if (!set_capacity_and_notify(lo->lo_disk, size))
		kobject_uevent(&disk_to_dev(lo->lo_disk)->kobj, KOBJ_CHANGE);
}

static int lo_write_bvec(struct file *file, struct bio_vec *bvec, loff_t *ppos)
{
	struct iov_iter i;
	ssize_t bw;

	iov_iter_bvec(&i, WRITE, bvec, 1, bvec->bv_len);

	file_start_write(file);
	bw = vfs_iter_write(file, &i, ppos, 0);
	file_end_write(file);

	if (likely(bw ==  bvec->bv_len))
		return 0;

	printk_ratelimited(KERN_ERR
		"loop: Write error at byte offset %llu, length %i.\n",
		(unsigned long long)*ppos, bvec->bv_len);
	if (bw >= 0)
		bw = -EIO;
	return bw;
}

static int lo_write_simple(struct loop_device *lo, struct request *rq,
		loff_t pos)
{
	struct bio_vec bvec;
	struct req_iterator iter;
	int ret = 0;

	rq_for_each_segment(bvec, rq, iter) {
		ret = lo_write_bvec(lo->lo_backing_file, &bvec, &pos);
		if (ret < 0)
			break;
		cond_resched();
	}

	return ret;
}

static int lo_read_simple(struct loop_device *lo, struct request *rq,
		loff_t pos)
{
	struct bio_vec bvec;
	struct req_iterator iter;
	struct iov_iter i;
	ssize_t len;

	rq_for_each_segment(bvec, rq, iter) {
		iov_iter_bvec(&i, READ, &bvec, 1, bvec.bv_len);
		len = vfs_iter_read(lo->lo_backing_file, &i, &pos, 0);
		if (len < 0)
			return len;

		flush_dcache_page(bvec.bv_page);

		if (len != bvec.bv_len) {
			struct bio *bio;

			__rq_for_each_bio(bio, rq)
				zero_fill_bio(bio);
			break;
		}
		cond_resched();
	}

	return 0;
}

static int lo_fallocate(struct loop_device *lo, struct request *rq, loff_t pos,
			int mode)
{
	/*
	 * We use fallocate to manipulate the space mappings used by the image
	 * a.k.a. discard/zerorange.
	 */
	struct file *file = lo->lo_backing_file;
	struct request_queue *q = lo->lo_queue;
	int ret;

	mode |= FALLOC_FL_KEEP_SIZE;

	if (!blk_queue_discard(q)) {
		ret = -EOPNOTSUPP;
		goto out;
	}

	ret = file->f_op->fallocate(file, mode, pos, blk_rq_bytes(rq));
	if (unlikely(ret && ret != -EINVAL && ret != -EOPNOTSUPP))
		ret = -EIO;
 out:
	return ret;
}

static int lo_req_flush(struct loop_device *lo, struct request *rq)
{
	struct file *file = lo->lo_backing_file;
	int ret = vfs_fsync(file, 0);
	if (unlikely(ret && ret != -EINVAL))
		ret = -EIO;

	return ret;
}

static void lo_complete_rq(struct request *rq)
{
	struct loop_cmd *cmd = blk_mq_rq_to_pdu(rq);
	blk_status_t ret = BLK_STS_OK;

	if (!cmd->use_aio || cmd->ret < 0 || cmd->ret == blk_rq_bytes(rq) ||
	    req_op(rq) != REQ_OP_READ) {
		if (cmd->ret < 0)
			ret = errno_to_blk_status(cmd->ret);
		goto end_io;
	}

	/*
	 * Short READ - if we got some data, advance our request and
	 * retry it. If we got no data, end the rest with EIO.
	 */
	if (cmd->ret) {
		blk_update_request(rq, BLK_STS_OK, cmd->ret);
		cmd->ret = 0;
		blk_mq_requeue_request(rq, true);
	} else {
		if (cmd->use_aio) {
			struct bio *bio = rq->bio;

			while (bio) {
				zero_fill_bio(bio);
				bio = bio->bi_next;
			}
		}
		ret = BLK_STS_IOERR;
end_io:
		blk_mq_end_request(rq, ret);
	}
}

static void lo_rw_aio_do_completion(struct loop_cmd *cmd)
{
	struct request *rq = blk_mq_rq_from_pdu(cmd);

	if (!atomic_dec_and_test(&cmd->ref))
		return;
	kfree(cmd->bvec);
	cmd->bvec = NULL;
	if (likely(!blk_should_fake_timeout(rq->q)))
		blk_mq_complete_request(rq);
}

static void lo_rw_aio_complete(struct kiocb *iocb, long ret)
{
	struct loop_cmd *cmd = container_of(iocb, struct loop_cmd, iocb);

	cmd->ret = ret;
	lo_rw_aio_do_completion(cmd);
}

static int lo_rw_aio(struct loop_device *lo, struct loop_cmd *cmd,
		     loff_t pos, bool rw)
{
	struct iov_iter iter;
	struct req_iterator rq_iter;
	struct bio_vec *bvec;
	struct request *rq = blk_mq_rq_from_pdu(cmd);
	struct bio *bio = rq->bio;
	struct file *file = lo->lo_backing_file;
	struct bio_vec tmp;
	unsigned int offset;
	int nr_bvec = 0;
	int ret;

	rq_for_each_bvec(tmp, rq, rq_iter)
		nr_bvec++;

	if (rq->bio != rq->biotail) {

		bvec = kmalloc_array(nr_bvec, sizeof(struct bio_vec),
				     GFP_NOIO);
		if (!bvec)
			return -EIO;
		cmd->bvec = bvec;

		/*
		 * The bios of the request may be started from the middle of
		 * the 'bvec' because of bio splitting, so we can't directly
		 * copy bio->bi_iov_vec to new bvec. The rq_for_each_bvec
		 * API will take care of all details for us.
		 */
		rq_for_each_bvec(tmp, rq, rq_iter) {
			*bvec = tmp;
			bvec++;
		}
		bvec = cmd->bvec;
		offset = 0;
	} else {
		/*
		 * Same here, this bio may be started from the middle of the
		 * 'bvec' because of bio splitting, so offset from the bvec
		 * must be passed to iov iterator
		 */
		offset = bio->bi_iter.bi_bvec_done;
		bvec = __bvec_iter_bvec(bio->bi_io_vec, bio->bi_iter);
	}
	atomic_set(&cmd->ref, 2);

	iov_iter_bvec(&iter, rw, bvec, nr_bvec, blk_rq_bytes(rq));
	iter.iov_offset = offset;

	cmd->iocb.ki_pos = pos;
	cmd->iocb.ki_filp = file;
	cmd->iocb.ki_complete = lo_rw_aio_complete;
	cmd->iocb.ki_flags = IOCB_DIRECT;
	cmd->iocb.ki_ioprio = IOPRIO_PRIO_VALUE(IOPRIO_CLASS_NONE, 0);

	if (rw == WRITE)
		ret = call_write_iter(file, &cmd->iocb, &iter);
	else
		ret = call_read_iter(file, &cmd->iocb, &iter);

	lo_rw_aio_do_completion(cmd);

	if (ret != -EIOCBQUEUED)
		lo_rw_aio_complete(&cmd->iocb, ret);
	return 0;
}

static int do_req_filebacked(struct loop_device *lo, struct request *rq)
{
	struct loop_cmd *cmd = blk_mq_rq_to_pdu(rq);
	loff_t pos = ((loff_t) blk_rq_pos(rq) << 9) + lo->lo_offset;

	/*
	 * lo_write_simple and lo_read_simple should have been covered
	 * by io submit style function like lo_rw_aio(), one blocker
	 * is that lo_read_simple() need to call flush_dcache_page after
	 * the page is written from kernel, and it isn't easy to handle
	 * this in io submit style function which submits all segments
	 * of the req at one time. And direct read IO doesn't need to
	 * run flush_dcache_page().
	 */
	switch (req_op(rq)) {
	case REQ_OP_FLUSH:
		return lo_req_flush(lo, rq);
	case REQ_OP_WRITE_ZEROES:
		/*
		 * If the caller doesn't want deallocation, call zeroout to
		 * write zeroes the range.  Otherwise, punch them out.
		 */
		return lo_fallocate(lo, rq, pos,
			(rq->cmd_flags & REQ_NOUNMAP) ?
				FALLOC_FL_ZERO_RANGE :
				FALLOC_FL_PUNCH_HOLE);
	case REQ_OP_DISCARD:
		return lo_fallocate(lo, rq, pos, FALLOC_FL_PUNCH_HOLE);
	case REQ_OP_WRITE:
		if (cmd->use_aio)
			return lo_rw_aio(lo, cmd, pos, WRITE);
		else
			return lo_write_simple(lo, rq, pos);
	case REQ_OP_READ:
		if (cmd->use_aio)
			return lo_rw_aio(lo, cmd, pos, READ);
		else
			return lo_read_simple(lo, rq, pos);
	default:
		WARN_ON_ONCE(1);
		return -EIO;
	}
}

static inline void loop_update_dio(struct loop_device *lo)
{
	__loop_update_dio(lo, (lo->lo_backing_file->f_flags & O_DIRECT) |
				lo->use_dio);
}

static void loop_reread_partitions(struct loop_device *lo)
{
	int rc;

	mutex_lock(&lo->lo_disk->open_mutex);
	rc = bdev_disk_changed(lo->lo_disk, false);
	mutex_unlock(&lo->lo_disk->open_mutex);
	if (rc)
		pr_warn("%s: partition scan of loop%d (%s) failed (rc=%d)\n",
			__func__, lo->lo_number, lo->lo_file_name, rc);
}

static inline int is_loop_device(struct file *file)
{
	struct inode *i = file->f_mapping->host;

	return i && S_ISBLK(i->i_mode) && imajor(i) == LOOP_MAJOR;
}

static int loop_validate_file(struct file *file, struct block_device *bdev)
{
	struct inode	*inode = file->f_mapping->host;
	struct file	*f = file;

	/* Avoid recursion */
	while (is_loop_device(f)) {
		struct loop_device *l;

		lockdep_assert_held(&loop_validate_mutex);
		if (f->f_mapping->host->i_rdev == bdev->bd_dev)
			return -EBADF;

		l = I_BDEV(f->f_mapping->host)->bd_disk->private_data;
		if (l->lo_state != Lo_bound)
			return -EINVAL;
		/* Order wrt setting lo->lo_backing_file in loop_configure(). */
		rmb();
		f = l->lo_backing_file;
	}
	if (!S_ISREG(inode->i_mode) && !S_ISBLK(inode->i_mode))
		return -EINVAL;
	return 0;
}

/*
 * loop_change_fd switched the backing store of a loopback device to
 * a new file. This is useful for operating system installers to free up
 * the original file and in High Availability environments to switch to
 * an alternative location for the content in case of server meltdown.
 * This can only work if the loop device is used read-only, and if the
 * new backing store is the same size and type as the old backing store.
 */
static int loop_change_fd(struct loop_device *lo, struct block_device *bdev,
			  unsigned int arg)
{
	struct file *file = fget(arg);
	struct file *old_file;
	int error;
	bool partscan;
	bool is_loop;

	if (!file)
		return -EBADF;
	is_loop = is_loop_device(file);
	error = loop_global_lock_killable(lo, is_loop);
	if (error)
		goto out_putf;
	error = -ENXIO;
	if (lo->lo_state != Lo_bound)
		goto out_err;

	/* the loop device has to be read-only */
	error = -EINVAL;
	if (!(lo->lo_flags & LO_FLAGS_READ_ONLY))
		goto out_err;

	error = loop_validate_file(file, bdev);
	if (error)
		goto out_err;

	old_file = lo->lo_backing_file;

	error = -EINVAL;

	/* size of the new backing store needs to be the same */
	if (get_loop_size(lo, file) != get_loop_size(lo, old_file))
		goto out_err;

	/* and ... switch */
	disk_force_media_change(lo->lo_disk, DISK_EVENT_MEDIA_CHANGE);
	blk_mq_freeze_queue(lo->lo_queue);
	mapping_set_gfp_mask(old_file->f_mapping, lo->old_gfp_mask);
	lo->lo_backing_file = file;
	lo->old_gfp_mask = mapping_gfp_mask(file->f_mapping);
	mapping_set_gfp_mask(file->f_mapping,
			     lo->old_gfp_mask & ~(__GFP_IO|__GFP_FS));
	loop_update_dio(lo);
	blk_mq_unfreeze_queue(lo->lo_queue);
	partscan = lo->lo_flags & LO_FLAGS_PARTSCAN;
	loop_global_unlock(lo, is_loop);

	/*
	 * Flush loop_validate_file() before fput(), for l->lo_backing_file
	 * might be pointing at old_file which might be the last reference.
	 */
	if (!is_loop) {
		mutex_lock(&loop_validate_mutex);
		mutex_unlock(&loop_validate_mutex);
	}
	/*
	 * We must drop file reference outside of lo_mutex as dropping
	 * the file ref can take open_mutex which creates circular locking
	 * dependency.
	 */
	fput(old_file);
	if (partscan)
		loop_reread_partitions(lo);
	return 0;

out_err:
	loop_global_unlock(lo, is_loop);
out_putf:
	fput(file);
	return error;
}

/* loop sysfs attributes */

static ssize_t loop_attr_show(struct device *dev, char *page,
			      ssize_t (*callback)(struct loop_device *, char *))
{
	struct gendisk *disk = dev_to_disk(dev);
	struct loop_device *lo = disk->private_data;

	return callback(lo, page);
}

#define LOOP_ATTR_RO(_name)						\
static ssize_t loop_attr_##_name##_show(struct loop_device *, char *);	\
static ssize_t loop_attr_do_show_##_name(struct device *d,		\
				struct device_attribute *attr, char *b)	\
{									\
	return loop_attr_show(d, b, loop_attr_##_name##_show);		\
}									\
static struct device_attribute loop_attr_##_name =			\
	__ATTR(_name, 0444, loop_attr_do_show_##_name, NULL);

static ssize_t loop_attr_backing_file_show(struct loop_device *lo, char *buf)
{
	ssize_t ret;
	char *p = NULL;

	spin_lock_irq(&lo->lo_lock);
	if (lo->lo_backing_file)
		p = file_path(lo->lo_backing_file, buf, PAGE_SIZE - 1);
	spin_unlock_irq(&lo->lo_lock);

	if (IS_ERR_OR_NULL(p))
		ret = PTR_ERR(p);
	else {
		ret = strlen(p);
		memmove(buf, p, ret);
		buf[ret++] = '\n';
		buf[ret] = 0;
	}

	return ret;
}

static ssize_t loop_attr_offset_show(struct loop_device *lo, char *buf)
{
	return sprintf(buf, "%llu\n", (unsigned long long)lo->lo_offset);
}

static ssize_t loop_attr_sizelimit_show(struct loop_device *lo, char *buf)
{
	return sprintf(buf, "%llu\n", (unsigned long long)lo->lo_sizelimit);
}

static ssize_t loop_attr_autoclear_show(struct loop_device *lo, char *buf)
{
	int autoclear = (lo->lo_flags & LO_FLAGS_AUTOCLEAR);

	return sprintf(buf, "%s\n", autoclear ? "1" : "0");
}

static ssize_t loop_attr_partscan_show(struct loop_device *lo, char *buf)
{
	int partscan = (lo->lo_flags & LO_FLAGS_PARTSCAN);

	return sprintf(buf, "%s\n", partscan ? "1" : "0");
}

static ssize_t loop_attr_dio_show(struct loop_device *lo, char *buf)
{
	int dio = (lo->lo_flags & LO_FLAGS_DIRECT_IO);

	return sprintf(buf, "%s\n", dio ? "1" : "0");
}

LOOP_ATTR_RO(backing_file);
LOOP_ATTR_RO(offset);
LOOP_ATTR_RO(sizelimit);
LOOP_ATTR_RO(autoclear);
LOOP_ATTR_RO(partscan);
LOOP_ATTR_RO(dio);

static struct attribute *loop_attrs[] = {
	&loop_attr_backing_file.attr,
	&loop_attr_offset.attr,
	&loop_attr_sizelimit.attr,
	&loop_attr_autoclear.attr,
	&loop_attr_partscan.attr,
	&loop_attr_dio.attr,
	NULL,
};

static struct attribute_group loop_attribute_group = {
	.name = "loop",
	.attrs= loop_attrs,
};

static void loop_sysfs_init(struct loop_device *lo)
{
	lo->sysfs_inited = !sysfs_create_group(&disk_to_dev(lo->lo_disk)->kobj,
						&loop_attribute_group);
}

static void loop_sysfs_exit(struct loop_device *lo)
{
	if (lo->sysfs_inited)
		sysfs_remove_group(&disk_to_dev(lo->lo_disk)->kobj,
				   &loop_attribute_group);
}

static void loop_config_discard(struct loop_device *lo)
{
	struct file *file = lo->lo_backing_file;
	struct inode *inode = file->f_mapping->host;
	struct request_queue *q = lo->lo_queue;
	u32 granularity, max_discard_sectors;

	/*
	 * If the backing device is a block device, mirror its zeroing
	 * capability. Set the discard sectors to the block device's zeroing
	 * capabilities because loop discards result in blkdev_issue_zeroout(),
	 * not blkdev_issue_discard(). This maintains consistent behavior with
	 * file-backed loop devices: discarded regions read back as zero.
	 */
	if (S_ISBLK(inode->i_mode)) {
		struct request_queue *backingq = bdev_get_queue(I_BDEV(inode));

		max_discard_sectors = backingq->limits.max_write_zeroes_sectors;
		granularity = backingq->limits.discard_granularity ?:
			queue_physical_block_size(backingq);

	/*
	 * We use punch hole to reclaim the free space used by the
	 * image a.k.a. discard.
	 */
	} else if (!file->f_op->fallocate) {
		max_discard_sectors = 0;
		granularity = 0;

	} else {
		max_discard_sectors = UINT_MAX >> 9;
		granularity = inode->i_sb->s_blocksize;
	}

	if (max_discard_sectors) {
		q->limits.discard_granularity = granularity;
		blk_queue_max_discard_sectors(q, max_discard_sectors);
		blk_queue_max_write_zeroes_sectors(q, max_discard_sectors);
		blk_queue_flag_set(QUEUE_FLAG_DISCARD, q);
	} else {
		q->limits.discard_granularity = 0;
		blk_queue_max_discard_sectors(q, 0);
		blk_queue_max_write_zeroes_sectors(q, 0);
		blk_queue_flag_clear(QUEUE_FLAG_DISCARD, q);
	}
	q->limits.discard_alignment = 0;
}

struct loop_worker {
	struct rb_node rb_node;
	struct work_struct work;
	struct list_head cmd_list;
	struct list_head idle_list;
	struct loop_device *lo;
	struct cgroup_subsys_state *blkcg_css;
	unsigned long last_ran_at;
};

static void loop_workfn(struct work_struct *work);
static void loop_rootcg_workfn(struct work_struct *work);
static void loop_free_idle_workers(struct timer_list *timer);

#ifdef CONFIG_BLK_CGROUP
static inline int queue_on_root_worker(struct cgroup_subsys_state *css)
{
	return !css || css == blkcg_root_css;
}
#else
static inline int queue_on_root_worker(struct cgroup_subsys_state *css)
{
	return !css;
}
#endif

static void loop_queue_work(struct loop_device *lo, struct loop_cmd *cmd)
{
	struct rb_node **node, *parent = NULL;
	struct loop_worker *cur_worker, *worker = NULL;
	struct work_struct *work;
	struct list_head *cmd_list;

	spin_lock_irq(&lo->lo_work_lock);

	if (queue_on_root_worker(cmd->blkcg_css))
		goto queue_work;

	node = &lo->worker_tree.rb_node;

	while (*node) {
		parent = *node;
		cur_worker = container_of(*node, struct loop_worker, rb_node);
		if (cur_worker->blkcg_css == cmd->blkcg_css) {
			worker = cur_worker;
			break;
		} else if ((long)cur_worker->blkcg_css < (long)cmd->blkcg_css) {
			node = &(*node)->rb_left;
		} else {
			node = &(*node)->rb_right;
		}
	}
	if (worker)
		goto queue_work;

	worker = kzalloc(sizeof(struct loop_worker), GFP_NOWAIT | __GFP_NOWARN);
	/*
	 * In the event we cannot allocate a worker, just queue on the
	 * rootcg worker and issue the I/O as the rootcg
	 */
	if (!worker) {
		cmd->blkcg_css = NULL;
		if (cmd->memcg_css)
			css_put(cmd->memcg_css);
		cmd->memcg_css = NULL;
		goto queue_work;
	}

	worker->blkcg_css = cmd->blkcg_css;
	css_get(worker->blkcg_css);
	INIT_WORK(&worker->work, loop_workfn);
	INIT_LIST_HEAD(&worker->cmd_list);
	INIT_LIST_HEAD(&worker->idle_list);
	worker->lo = lo;
	rb_link_node(&worker->rb_node, parent, node);
	rb_insert_color(&worker->rb_node, &lo->worker_tree);
queue_work:
	if (worker) {
		/*
		 * We need to remove from the idle list here while
		 * holding the lock so that the idle timer doesn't
		 * free the worker
		 */
		if (!list_empty(&worker->idle_list))
			list_del_init(&worker->idle_list);
		work = &worker->work;
		cmd_list = &worker->cmd_list;
	} else {
		work = &lo->rootcg_work;
		cmd_list = &lo->rootcg_cmd_list;
	}
	list_add_tail(&cmd->list_entry, cmd_list);
	queue_work(lo->workqueue, work);
	spin_unlock_irq(&lo->lo_work_lock);
}

static void loop_update_rotational(struct loop_device *lo)
{
	struct file *file = lo->lo_backing_file;
	struct inode *file_inode = file->f_mapping->host;
	struct block_device *file_bdev = file_inode->i_sb->s_bdev;
	struct request_queue *q = lo->lo_queue;
	bool nonrot = true;

	/* not all filesystems (e.g. tmpfs) have a sb->s_bdev */
	if (file_bdev)
		nonrot = blk_queue_nonrot(bdev_get_queue(file_bdev));

	if (nonrot)
		blk_queue_flag_set(QUEUE_FLAG_NONROT, q);
	else
		blk_queue_flag_clear(QUEUE_FLAG_NONROT, q);
}

/**
 * loop_set_status_from_info - configure device from loop_info
 * @lo: struct loop_device to configure
 * @info: struct loop_info64 to configure the device with
 *
 * Configures the loop device parameters according to the passed
 * in loop_info64 configuration.
 */
static int
loop_set_status_from_info(struct loop_device *lo,
			  const struct loop_info64 *info)
{
	if ((unsigned int) info->lo_encrypt_key_size > LO_KEY_SIZE)
		return -EINVAL;

	switch (info->lo_encrypt_type) {
	case LO_CRYPT_NONE:
		break;
	case LO_CRYPT_XOR:
		pr_warn("support for the xor transformation has been removed.\n");
		return -EINVAL;
	case LO_CRYPT_CRYPTOAPI:
		pr_warn("support for cryptoloop has been removed.  Use dm-crypt instead.\n");
		return -EINVAL;
	default:
		return -EINVAL;
	}

	lo->lo_offset = info->lo_offset;
	lo->lo_sizelimit = info->lo_sizelimit;
	memcpy(lo->lo_file_name, info->lo_file_name, LO_NAME_SIZE);
	lo->lo_file_name[LO_NAME_SIZE-1] = 0;
	lo->lo_flags = info->lo_flags;
	return 0;
}

static int loop_configure(struct loop_device *lo, fmode_t mode,
			  struct block_device *bdev,
			  const struct loop_config *config)
{
	struct file *file = fget(config->fd);
	struct inode *inode;
	struct address_space *mapping;
	int error;
	loff_t size;
	bool partscan;
	unsigned short bsize;
	bool is_loop;

	if (!file)
		return -EBADF;
	is_loop = is_loop_device(file);

	/* This is safe, since we have a reference from open(). */
	__module_get(THIS_MODULE);

	/*
	 * If we don't hold exclusive handle for the device, upgrade to it
	 * here to avoid changing device under exclusive owner.
	 */
	if (!(mode & FMODE_EXCL)) {
		error = bd_prepare_to_claim(bdev, loop_configure);
		if (error)
			goto out_putf;
	}

	error = loop_global_lock_killable(lo, is_loop);
	if (error)
		goto out_bdev;

	error = -EBUSY;
	if (lo->lo_state != Lo_unbound)
		goto out_unlock;

	error = loop_validate_file(file, bdev);
	if (error)
		goto out_unlock;

	mapping = file->f_mapping;
	inode = mapping->host;

	if ((config->info.lo_flags & ~LOOP_CONFIGURE_SETTABLE_FLAGS) != 0) {
		error = -EINVAL;
		goto out_unlock;
	}

	if (config->block_size) {
		error = blk_validate_block_size(config->block_size);
		if (error)
			goto out_unlock;
	}

	error = loop_set_status_from_info(lo, &config->info);
	if (error)
		goto out_unlock;

	if (!(file->f_mode & FMODE_WRITE) || !(mode & FMODE_WRITE) ||
	    !file->f_op->write_iter)
		lo->lo_flags |= LO_FLAGS_READ_ONLY;

	lo->workqueue = alloc_workqueue("loop%d",
					WQ_UNBOUND | WQ_FREEZABLE,
					0,
					lo->lo_number);
	if (!lo->workqueue) {
		error = -ENOMEM;
		goto out_unlock;
	}

	disk_force_media_change(lo->lo_disk, DISK_EVENT_MEDIA_CHANGE);
	set_disk_ro(lo->lo_disk, (lo->lo_flags & LO_FLAGS_READ_ONLY) != 0);

	INIT_WORK(&lo->rootcg_work, loop_rootcg_workfn);
	INIT_LIST_HEAD(&lo->rootcg_cmd_list);
	INIT_LIST_HEAD(&lo->idle_worker_list);
	lo->worker_tree = RB_ROOT;
	timer_setup(&lo->timer, loop_free_idle_workers,
		TIMER_DEFERRABLE);
	lo->use_dio = lo->lo_flags & LO_FLAGS_DIRECT_IO;
	lo->lo_device = bdev;
	lo->lo_backing_file = file;
	lo->old_gfp_mask = mapping_gfp_mask(mapping);
	mapping_set_gfp_mask(mapping, lo->old_gfp_mask & ~(__GFP_IO|__GFP_FS));

	if (!(lo->lo_flags & LO_FLAGS_READ_ONLY) && file->f_op->fsync)
		blk_queue_write_cache(lo->lo_queue, true, false);

	if (config->block_size)
		bsize = config->block_size;
	else if ((lo->lo_backing_file->f_flags & O_DIRECT) && inode->i_sb->s_bdev)
		/* In case of direct I/O, match underlying block size */
		bsize = bdev_logical_block_size(inode->i_sb->s_bdev);
	else
		bsize = 512;

	blk_queue_logical_block_size(lo->lo_queue, bsize);
	blk_queue_physical_block_size(lo->lo_queue, bsize);
	blk_queue_io_min(lo->lo_queue, bsize);

	loop_config_discard(lo);
	loop_update_rotational(lo);
	loop_update_dio(lo);
	loop_sysfs_init(lo);

	size = get_loop_size(lo, file);
	loop_set_size(lo, size);

	/* Order wrt reading lo_state in loop_validate_file(). */
	wmb();

	lo->lo_state = Lo_bound;
	if (part_shift)
		lo->lo_flags |= LO_FLAGS_PARTSCAN;
	partscan = lo->lo_flags & LO_FLAGS_PARTSCAN;
	if (partscan)
		lo->lo_disk->flags &= ~GENHD_FL_NO_PART;

	loop_global_unlock(lo, is_loop);
	if (partscan)
		loop_reread_partitions(lo);
	if (!(mode & FMODE_EXCL))
		bd_abort_claiming(bdev, loop_configure);
	return 0;

out_unlock:
	loop_global_unlock(lo, is_loop);
out_bdev:
	if (!(mode & FMODE_EXCL))
		bd_abort_claiming(bdev, loop_configure);
out_putf:
	fput(file);
	/* This is safe: open() is still holding a reference. */
	module_put(THIS_MODULE);
	return error;
}

<<<<<<< HEAD
static void __loop_clr_fd(struct loop_device *lo)
=======
static void __loop_clr_fd(struct loop_device *lo, bool release)
>>>>>>> ed9f4f96
{
	struct file *filp;
	gfp_t gfp = lo->old_gfp_mask;
	struct loop_worker *pos, *worker;

	/*
	 * Flush loop_configure() and loop_change_fd(). It is acceptable for
	 * loop_validate_file() to succeed, for actual clear operation has not
	 * started yet.
	 */
	mutex_lock(&loop_validate_mutex);
	mutex_unlock(&loop_validate_mutex);
	/*
	 * loop_validate_file() now fails because l->lo_state != Lo_bound
	 * became visible.
	 */

	/*
	 * Since this function is called upon "ioctl(LOOP_CLR_FD)" xor "close()
	 * after ioctl(LOOP_CLR_FD)", it is a sign of something going wrong if
	 * lo->lo_state has changed while waiting for lo->lo_mutex.
	 */
	mutex_lock(&lo->lo_mutex);
	BUG_ON(lo->lo_state != Lo_rundown);
	mutex_unlock(&lo->lo_mutex);

	if (test_bit(QUEUE_FLAG_WC, &lo->lo_queue->queue_flags))
		blk_queue_write_cache(lo->lo_queue, false, false);

	/* freeze request queue during the transition */
	blk_mq_freeze_queue(lo->lo_queue);

	destroy_workqueue(lo->workqueue);
	spin_lock_irq(&lo->lo_work_lock);
	list_for_each_entry_safe(worker, pos, &lo->idle_worker_list,
				idle_list) {
		list_del(&worker->idle_list);
		rb_erase(&worker->rb_node, &lo->worker_tree);
		css_put(worker->blkcg_css);
		kfree(worker);
	}
	spin_unlock_irq(&lo->lo_work_lock);
	del_timer_sync(&lo->timer);

	spin_lock_irq(&lo->lo_lock);
	filp = lo->lo_backing_file;
	lo->lo_backing_file = NULL;
	spin_unlock_irq(&lo->lo_lock);

	lo->lo_device = NULL;
	lo->lo_offset = 0;
	lo->lo_sizelimit = 0;
	memset(lo->lo_file_name, 0, LO_NAME_SIZE);
	blk_queue_logical_block_size(lo->lo_queue, 512);
	blk_queue_physical_block_size(lo->lo_queue, 512);
	blk_queue_io_min(lo->lo_queue, 512);
	invalidate_disk(lo->lo_disk);
	loop_sysfs_exit(lo);
	/* let user-space know about this change */
	kobject_uevent(&disk_to_dev(lo->lo_disk)->kobj, KOBJ_CHANGE);
	mapping_set_gfp_mask(filp->f_mapping, gfp);
	blk_mq_unfreeze_queue(lo->lo_queue);

	disk_force_media_change(lo->lo_disk, DISK_EVENT_MEDIA_CHANGE);

	if (lo->lo_flags & LO_FLAGS_PARTSCAN) {
		int err;

<<<<<<< HEAD
		mutex_lock(&lo->lo_disk->open_mutex);
=======
		/*
		 * open_mutex has been held already in release path, so don't
		 * acquire it if this function is called in such case.
		 *
		 * If the reread partition isn't from release path, lo_refcnt
		 * must be at least one and it can only become zero when the
		 * current holder is released.
		 */
		if (!release)
			mutex_lock(&lo->lo_disk->open_mutex);
>>>>>>> ed9f4f96
		err = bdev_disk_changed(lo->lo_disk, false);
		mutex_unlock(&lo->lo_disk->open_mutex);
		if (err)
			pr_warn("%s: partition scan of loop%d failed (rc=%d)\n",
				__func__, lo->lo_number, err);
		/* Device is gone, no point in returning error */
	}

<<<<<<< HEAD
	lo->lo_flags = 0;
	if (!part_shift)
		lo->lo_disk->flags |= GENHD_FL_NO_PART;

	fput(filp);
}

static void loop_rundown_completed(struct loop_device *lo)
{
=======
	/*
	 * lo->lo_state is set to Lo_unbound here after above partscan has
	 * finished. There cannot be anybody else entering __loop_clr_fd() as
	 * Lo_rundown state protects us from all the other places trying to
	 * change the 'lo' device.
	 */
	lo->lo_flags = 0;
	if (!part_shift)
		lo->lo_disk->flags |= GENHD_FL_NO_PART;
>>>>>>> ed9f4f96
	mutex_lock(&lo->lo_mutex);
	lo->lo_state = Lo_unbound;
	mutex_unlock(&lo->lo_mutex);
	module_put(THIS_MODULE);
}

<<<<<<< HEAD
static void loop_rundown_workfn(struct work_struct *work)
{
	struct loop_device *lo = container_of(work, struct loop_device,
					      rundown_work);
	struct block_device *bdev = lo->lo_device;
	struct gendisk *disk = lo->lo_disk;

	__loop_clr_fd(lo);
	kobject_put(&bdev->bd_device.kobj);
	module_put(disk->fops->owner);
	loop_rundown_completed(lo);
}

static void loop_schedule_rundown(struct loop_device *lo)
{
	struct block_device *bdev = lo->lo_device;
	struct gendisk *disk = lo->lo_disk;

	__module_get(disk->fops->owner);
	kobject_get(&bdev->bd_device.kobj);
	INIT_WORK(&lo->rundown_work, loop_rundown_workfn);
	queue_work(system_long_wq, &lo->rundown_work);
=======
	/*
	 * Need not hold lo_mutex to fput backing file. Calling fput holding
	 * lo_mutex triggers a circular lock dependency possibility warning as
	 * fput can take open_mutex which is usually taken before lo_mutex.
	 */
	fput(filp);
>>>>>>> ed9f4f96
}

static int loop_clr_fd(struct loop_device *lo)
{
	int err;

	err = mutex_lock_killable(&lo->lo_mutex);
	if (err)
		return err;
	if (lo->lo_state != Lo_bound) {
		mutex_unlock(&lo->lo_mutex);
		return -ENXIO;
	}
	/*
	 * If we've explicitly asked to tear down the loop device,
	 * and it has an elevated reference count, set it for auto-teardown when
	 * the last reference goes away. This stops $!~#$@ udev from
	 * preventing teardown because it decided that it needs to run blkid on
	 * the loopback device whenever they appear. xfstests is notorious for
	 * failing tests because blkid via udev races with a losetup
	 * <dev>/do something like mkfs/losetup -d <dev> causing the losetup -d
	 * command to fail with EBUSY.
	 */
	if (atomic_read(&lo->lo_refcnt) > 1) {
		lo->lo_flags |= LO_FLAGS_AUTOCLEAR;
		mutex_unlock(&lo->lo_mutex);
		return 0;
	}
	lo->lo_state = Lo_rundown;
	mutex_unlock(&lo->lo_mutex);

<<<<<<< HEAD
	__loop_clr_fd(lo);
	loop_rundown_completed(lo);
=======
	__loop_clr_fd(lo, false);
>>>>>>> ed9f4f96
	return 0;
}

static int
loop_set_status(struct loop_device *lo, const struct loop_info64 *info)
{
	int err;
	int prev_lo_flags;
	bool partscan = false;
	bool size_changed = false;

	err = mutex_lock_killable(&lo->lo_mutex);
	if (err)
		return err;
	if (lo->lo_state != Lo_bound) {
		err = -ENXIO;
		goto out_unlock;
	}

	if (lo->lo_offset != info->lo_offset ||
	    lo->lo_sizelimit != info->lo_sizelimit) {
		size_changed = true;
		sync_blockdev(lo->lo_device);
		invalidate_bdev(lo->lo_device);
	}

	/* I/O need to be drained during transfer transition */
	blk_mq_freeze_queue(lo->lo_queue);

	if (size_changed && lo->lo_device->bd_inode->i_mapping->nrpages) {
		/* If any pages were dirtied after invalidate_bdev(), try again */
		err = -EAGAIN;
		pr_warn("%s: loop%d (%s) has still dirty pages (nrpages=%lu)\n",
			__func__, lo->lo_number, lo->lo_file_name,
			lo->lo_device->bd_inode->i_mapping->nrpages);
		goto out_unfreeze;
	}

	prev_lo_flags = lo->lo_flags;

	err = loop_set_status_from_info(lo, info);
	if (err)
		goto out_unfreeze;

	/* Mask out flags that can't be set using LOOP_SET_STATUS. */
	lo->lo_flags &= LOOP_SET_STATUS_SETTABLE_FLAGS;
	/* For those flags, use the previous values instead */
	lo->lo_flags |= prev_lo_flags & ~LOOP_SET_STATUS_SETTABLE_FLAGS;
	/* For flags that can't be cleared, use previous values too */
	lo->lo_flags |= prev_lo_flags & ~LOOP_SET_STATUS_CLEARABLE_FLAGS;

	if (size_changed) {
		loff_t new_size = get_size(lo->lo_offset, lo->lo_sizelimit,
					   lo->lo_backing_file);
		loop_set_size(lo, new_size);
	}

	loop_config_discard(lo);

	/* update dio if lo_offset or transfer is changed */
	__loop_update_dio(lo, lo->use_dio);

out_unfreeze:
	blk_mq_unfreeze_queue(lo->lo_queue);

	if (!err && (lo->lo_flags & LO_FLAGS_PARTSCAN) &&
	     !(prev_lo_flags & LO_FLAGS_PARTSCAN)) {
		lo->lo_disk->flags &= ~GENHD_FL_NO_PART;
		partscan = true;
	}
out_unlock:
	mutex_unlock(&lo->lo_mutex);
	if (partscan)
		loop_reread_partitions(lo);

	return err;
}

static int
loop_get_status(struct loop_device *lo, struct loop_info64 *info)
{
	struct path path;
	struct kstat stat;
	int ret;

	ret = mutex_lock_killable(&lo->lo_mutex);
	if (ret)
		return ret;
	if (lo->lo_state != Lo_bound) {
		mutex_unlock(&lo->lo_mutex);
		return -ENXIO;
	}

	memset(info, 0, sizeof(*info));
	info->lo_number = lo->lo_number;
	info->lo_offset = lo->lo_offset;
	info->lo_sizelimit = lo->lo_sizelimit;
	info->lo_flags = lo->lo_flags;
	memcpy(info->lo_file_name, lo->lo_file_name, LO_NAME_SIZE);

	/* Drop lo_mutex while we call into the filesystem. */
	path = lo->lo_backing_file->f_path;
	path_get(&path);
	mutex_unlock(&lo->lo_mutex);
	ret = vfs_getattr(&path, &stat, STATX_INO, AT_STATX_SYNC_AS_STAT);
	if (!ret) {
		info->lo_device = huge_encode_dev(stat.dev);
		info->lo_inode = stat.ino;
		info->lo_rdevice = huge_encode_dev(stat.rdev);
	}
	path_put(&path);
	return ret;
}

static void
loop_info64_from_old(const struct loop_info *info, struct loop_info64 *info64)
{
	memset(info64, 0, sizeof(*info64));
	info64->lo_number = info->lo_number;
	info64->lo_device = info->lo_device;
	info64->lo_inode = info->lo_inode;
	info64->lo_rdevice = info->lo_rdevice;
	info64->lo_offset = info->lo_offset;
	info64->lo_sizelimit = 0;
	info64->lo_flags = info->lo_flags;
	memcpy(info64->lo_file_name, info->lo_name, LO_NAME_SIZE);
}

static int
loop_info64_to_old(const struct loop_info64 *info64, struct loop_info *info)
{
	memset(info, 0, sizeof(*info));
	info->lo_number = info64->lo_number;
	info->lo_device = info64->lo_device;
	info->lo_inode = info64->lo_inode;
	info->lo_rdevice = info64->lo_rdevice;
	info->lo_offset = info64->lo_offset;
	info->lo_flags = info64->lo_flags;
	memcpy(info->lo_name, info64->lo_file_name, LO_NAME_SIZE);

	/* error in case values were truncated */
	if (info->lo_device != info64->lo_device ||
	    info->lo_rdevice != info64->lo_rdevice ||
	    info->lo_inode != info64->lo_inode ||
	    info->lo_offset != info64->lo_offset)
		return -EOVERFLOW;

	return 0;
}

static int
loop_set_status_old(struct loop_device *lo, const struct loop_info __user *arg)
{
	struct loop_info info;
	struct loop_info64 info64;

	if (copy_from_user(&info, arg, sizeof (struct loop_info)))
		return -EFAULT;
	loop_info64_from_old(&info, &info64);
	return loop_set_status(lo, &info64);
}

static int
loop_set_status64(struct loop_device *lo, const struct loop_info64 __user *arg)
{
	struct loop_info64 info64;

	if (copy_from_user(&info64, arg, sizeof (struct loop_info64)))
		return -EFAULT;
	return loop_set_status(lo, &info64);
}

static int
loop_get_status_old(struct loop_device *lo, struct loop_info __user *arg) {
	struct loop_info info;
	struct loop_info64 info64;
	int err;

	if (!arg)
		return -EINVAL;
	err = loop_get_status(lo, &info64);
	if (!err)
		err = loop_info64_to_old(&info64, &info);
	if (!err && copy_to_user(arg, &info, sizeof(info)))
		err = -EFAULT;

	return err;
}

static int
loop_get_status64(struct loop_device *lo, struct loop_info64 __user *arg) {
	struct loop_info64 info64;
	int err;

	if (!arg)
		return -EINVAL;
	err = loop_get_status(lo, &info64);
	if (!err && copy_to_user(arg, &info64, sizeof(info64)))
		err = -EFAULT;

	return err;
}

static int loop_set_capacity(struct loop_device *lo)
{
	loff_t size;

	if (unlikely(lo->lo_state != Lo_bound))
		return -ENXIO;

	size = get_loop_size(lo, lo->lo_backing_file);
	loop_set_size(lo, size);

	return 0;
}

static int loop_set_dio(struct loop_device *lo, unsigned long arg)
{
	int error = -ENXIO;
	if (lo->lo_state != Lo_bound)
		goto out;

	__loop_update_dio(lo, !!arg);
	if (lo->use_dio == !!arg)
		return 0;
	error = -EINVAL;
 out:
	return error;
}

static int loop_set_block_size(struct loop_device *lo, unsigned long arg)
{
	int err = 0;

	if (lo->lo_state != Lo_bound)
		return -ENXIO;

	err = blk_validate_block_size(arg);
	if (err)
		return err;

	if (lo->lo_queue->limits.logical_block_size == arg)
		return 0;

	sync_blockdev(lo->lo_device);
	invalidate_bdev(lo->lo_device);

	blk_mq_freeze_queue(lo->lo_queue);

	/* invalidate_bdev should have truncated all the pages */
	if (lo->lo_device->bd_inode->i_mapping->nrpages) {
		err = -EAGAIN;
		pr_warn("%s: loop%d (%s) has still dirty pages (nrpages=%lu)\n",
			__func__, lo->lo_number, lo->lo_file_name,
			lo->lo_device->bd_inode->i_mapping->nrpages);
		goto out_unfreeze;
	}

	blk_queue_logical_block_size(lo->lo_queue, arg);
	blk_queue_physical_block_size(lo->lo_queue, arg);
	blk_queue_io_min(lo->lo_queue, arg);
	loop_update_dio(lo);
out_unfreeze:
	blk_mq_unfreeze_queue(lo->lo_queue);

	return err;
}

static int lo_simple_ioctl(struct loop_device *lo, unsigned int cmd,
			   unsigned long arg)
{
	int err;

	err = mutex_lock_killable(&lo->lo_mutex);
	if (err)
		return err;
	switch (cmd) {
	case LOOP_SET_CAPACITY:
		err = loop_set_capacity(lo);
		break;
	case LOOP_SET_DIRECT_IO:
		err = loop_set_dio(lo, arg);
		break;
	case LOOP_SET_BLOCK_SIZE:
		err = loop_set_block_size(lo, arg);
		break;
	default:
		err = -EINVAL;
	}
	mutex_unlock(&lo->lo_mutex);
	return err;
}

static int lo_ioctl(struct block_device *bdev, fmode_t mode,
	unsigned int cmd, unsigned long arg)
{
	struct loop_device *lo = bdev->bd_disk->private_data;
	void __user *argp = (void __user *) arg;
	int err;

	switch (cmd) {
	case LOOP_SET_FD: {
		/*
		 * Legacy case - pass in a zeroed out struct loop_config with
		 * only the file descriptor set , which corresponds with the
		 * default parameters we'd have used otherwise.
		 */
		struct loop_config config;

		memset(&config, 0, sizeof(config));
		config.fd = arg;

		return loop_configure(lo, mode, bdev, &config);
	}
	case LOOP_CONFIGURE: {
		struct loop_config config;

		if (copy_from_user(&config, argp, sizeof(config)))
			return -EFAULT;

		return loop_configure(lo, mode, bdev, &config);
	}
	case LOOP_CHANGE_FD:
		return loop_change_fd(lo, bdev, arg);
	case LOOP_CLR_FD:
		return loop_clr_fd(lo);
	case LOOP_SET_STATUS:
		err = -EPERM;
		if ((mode & FMODE_WRITE) || capable(CAP_SYS_ADMIN)) {
			err = loop_set_status_old(lo, argp);
		}
		break;
	case LOOP_GET_STATUS:
		return loop_get_status_old(lo, argp);
	case LOOP_SET_STATUS64:
		err = -EPERM;
		if ((mode & FMODE_WRITE) || capable(CAP_SYS_ADMIN)) {
			err = loop_set_status64(lo, argp);
		}
		break;
	case LOOP_GET_STATUS64:
		return loop_get_status64(lo, argp);
	case LOOP_SET_CAPACITY:
	case LOOP_SET_DIRECT_IO:
	case LOOP_SET_BLOCK_SIZE:
		if (!(mode & FMODE_WRITE) && !capable(CAP_SYS_ADMIN))
			return -EPERM;
		fallthrough;
	default:
		err = lo_simple_ioctl(lo, cmd, arg);
		break;
	}

	return err;
}

#ifdef CONFIG_COMPAT
struct compat_loop_info {
	compat_int_t	lo_number;      /* ioctl r/o */
	compat_dev_t	lo_device;      /* ioctl r/o */
	compat_ulong_t	lo_inode;       /* ioctl r/o */
	compat_dev_t	lo_rdevice;     /* ioctl r/o */
	compat_int_t	lo_offset;
	compat_int_t	lo_encrypt_key_size;    /* ioctl w/o */
	compat_int_t	lo_flags;       /* ioctl r/o */
	char		lo_name[LO_NAME_SIZE];
	unsigned char	lo_encrypt_key[LO_KEY_SIZE]; /* ioctl w/o */
	compat_ulong_t	lo_init[2];
	char		reserved[4];
};

/*
 * Transfer 32-bit compatibility structure in userspace to 64-bit loop info
 * - noinlined to reduce stack space usage in main part of driver
 */
static noinline int
loop_info64_from_compat(const struct compat_loop_info __user *arg,
			struct loop_info64 *info64)
{
	struct compat_loop_info info;

	if (copy_from_user(&info, arg, sizeof(info)))
		return -EFAULT;

	memset(info64, 0, sizeof(*info64));
	info64->lo_number = info.lo_number;
	info64->lo_device = info.lo_device;
	info64->lo_inode = info.lo_inode;
	info64->lo_rdevice = info.lo_rdevice;
	info64->lo_offset = info.lo_offset;
	info64->lo_sizelimit = 0;
	info64->lo_flags = info.lo_flags;
	memcpy(info64->lo_file_name, info.lo_name, LO_NAME_SIZE);
	return 0;
}

/*
 * Transfer 64-bit loop info to 32-bit compatibility structure in userspace
 * - noinlined to reduce stack space usage in main part of driver
 */
static noinline int
loop_info64_to_compat(const struct loop_info64 *info64,
		      struct compat_loop_info __user *arg)
{
	struct compat_loop_info info;

	memset(&info, 0, sizeof(info));
	info.lo_number = info64->lo_number;
	info.lo_device = info64->lo_device;
	info.lo_inode = info64->lo_inode;
	info.lo_rdevice = info64->lo_rdevice;
	info.lo_offset = info64->lo_offset;
	info.lo_flags = info64->lo_flags;
	memcpy(info.lo_name, info64->lo_file_name, LO_NAME_SIZE);

	/* error in case values were truncated */
	if (info.lo_device != info64->lo_device ||
	    info.lo_rdevice != info64->lo_rdevice ||
	    info.lo_inode != info64->lo_inode ||
	    info.lo_offset != info64->lo_offset)
		return -EOVERFLOW;

	if (copy_to_user(arg, &info, sizeof(info)))
		return -EFAULT;
	return 0;
}

static int
loop_set_status_compat(struct loop_device *lo,
		       const struct compat_loop_info __user *arg)
{
	struct loop_info64 info64;
	int ret;

	ret = loop_info64_from_compat(arg, &info64);
	if (ret < 0)
		return ret;
	return loop_set_status(lo, &info64);
}

static int
loop_get_status_compat(struct loop_device *lo,
		       struct compat_loop_info __user *arg)
{
	struct loop_info64 info64;
	int err;

	if (!arg)
		return -EINVAL;
	err = loop_get_status(lo, &info64);
	if (!err)
		err = loop_info64_to_compat(&info64, arg);
	return err;
}

static int lo_compat_ioctl(struct block_device *bdev, fmode_t mode,
			   unsigned int cmd, unsigned long arg)
{
	struct loop_device *lo = bdev->bd_disk->private_data;
	int err;

	switch(cmd) {
	case LOOP_SET_STATUS:
		err = loop_set_status_compat(lo,
			     (const struct compat_loop_info __user *)arg);
		break;
	case LOOP_GET_STATUS:
		err = loop_get_status_compat(lo,
				     (struct compat_loop_info __user *)arg);
		break;
	case LOOP_SET_CAPACITY:
	case LOOP_CLR_FD:
	case LOOP_GET_STATUS64:
	case LOOP_SET_STATUS64:
	case LOOP_CONFIGURE:
		arg = (unsigned long) compat_ptr(arg);
		fallthrough;
	case LOOP_SET_FD:
	case LOOP_CHANGE_FD:
	case LOOP_SET_BLOCK_SIZE:
	case LOOP_SET_DIRECT_IO:
		err = lo_ioctl(bdev, mode, cmd, arg);
		break;
	default:
		err = -ENOIOCTLCMD;
		break;
	}
	return err;
}
#endif

static int lo_open(struct block_device *bdev, fmode_t mode)
{
	struct loop_device *lo = bdev->bd_disk->private_data;
	int err;

	err = mutex_lock_killable(&lo->lo_mutex);
	if (err)
		return err;
	if (lo->lo_state == Lo_deleting)
		err = -ENXIO;
	else
		atomic_inc(&lo->lo_refcnt);
	mutex_unlock(&lo->lo_mutex);
	return err;
}

static void lo_release(struct gendisk *disk, fmode_t mode)
{
	struct loop_device *lo = disk->private_data;

	mutex_lock(&lo->lo_mutex);
	if (atomic_dec_return(&lo->lo_refcnt))
		goto out_unlock;

	if (lo->lo_flags & LO_FLAGS_AUTOCLEAR) {
		if (lo->lo_state != Lo_bound)
			goto out_unlock;
		lo->lo_state = Lo_rundown;
		mutex_unlock(&lo->lo_mutex);
		/*
		 * In autoclear mode, stop the loop thread
		 * and remove configuration after last close.
		 */
		loop_schedule_rundown(lo);
		return;
	} else if (lo->lo_state == Lo_bound) {
		/*
		 * Otherwise keep thread (if running) and config,
		 * but flush possible ongoing bios in thread.
		 */
		blk_mq_freeze_queue(lo->lo_queue);
		blk_mq_unfreeze_queue(lo->lo_queue);
	}

out_unlock:
	mutex_unlock(&lo->lo_mutex);
}

static const struct block_device_operations lo_fops = {
	.owner =	THIS_MODULE,
	.open =		lo_open,
	.release =	lo_release,
	.ioctl =	lo_ioctl,
#ifdef CONFIG_COMPAT
	.compat_ioctl =	lo_compat_ioctl,
#endif
};

/*
 * And now the modules code and kernel interface.
 */
static int max_loop;
module_param(max_loop, int, 0444);
MODULE_PARM_DESC(max_loop, "Maximum number of loop devices");
module_param(max_part, int, 0444);
MODULE_PARM_DESC(max_part, "Maximum number of partitions per loop device");
MODULE_LICENSE("GPL");
MODULE_ALIAS_BLOCKDEV_MAJOR(LOOP_MAJOR);

static blk_status_t loop_queue_rq(struct blk_mq_hw_ctx *hctx,
		const struct blk_mq_queue_data *bd)
{
	struct request *rq = bd->rq;
	struct loop_cmd *cmd = blk_mq_rq_to_pdu(rq);
	struct loop_device *lo = rq->q->queuedata;

	blk_mq_start_request(rq);

	if (lo->lo_state != Lo_bound)
		return BLK_STS_IOERR;

	switch (req_op(rq)) {
	case REQ_OP_FLUSH:
	case REQ_OP_DISCARD:
	case REQ_OP_WRITE_ZEROES:
		cmd->use_aio = false;
		break;
	default:
		cmd->use_aio = lo->use_dio;
		break;
	}

	/* always use the first bio's css */
	cmd->blkcg_css = NULL;
	cmd->memcg_css = NULL;
#ifdef CONFIG_BLK_CGROUP
	if (rq->bio && rq->bio->bi_blkg) {
		cmd->blkcg_css = &bio_blkcg(rq->bio)->css;
#ifdef CONFIG_MEMCG
		cmd->memcg_css =
			cgroup_get_e_css(cmd->blkcg_css->cgroup,
					&memory_cgrp_subsys);
#endif
	}
#endif
	loop_queue_work(lo, cmd);

	return BLK_STS_OK;
}

static void loop_handle_cmd(struct loop_cmd *cmd)
{
	struct request *rq = blk_mq_rq_from_pdu(cmd);
	const bool write = op_is_write(req_op(rq));
	struct loop_device *lo = rq->q->queuedata;
	int ret = 0;
	struct mem_cgroup *old_memcg = NULL;

	if (write && (lo->lo_flags & LO_FLAGS_READ_ONLY)) {
		ret = -EIO;
		goto failed;
	}

	if (cmd->blkcg_css)
		kthread_associate_blkcg(cmd->blkcg_css);
	if (cmd->memcg_css)
		old_memcg = set_active_memcg(
			mem_cgroup_from_css(cmd->memcg_css));

	ret = do_req_filebacked(lo, rq);

	if (cmd->blkcg_css)
		kthread_associate_blkcg(NULL);

	if (cmd->memcg_css) {
		set_active_memcg(old_memcg);
		css_put(cmd->memcg_css);
	}
 failed:
	/* complete non-aio request */
	if (!cmd->use_aio || ret) {
		if (ret == -EOPNOTSUPP)
			cmd->ret = ret;
		else
			cmd->ret = ret ? -EIO : 0;
		if (likely(!blk_should_fake_timeout(rq->q)))
			blk_mq_complete_request(rq);
	}
}

static void loop_set_timer(struct loop_device *lo)
{
	timer_reduce(&lo->timer, jiffies + LOOP_IDLE_WORKER_TIMEOUT);
}

static void loop_process_work(struct loop_worker *worker,
			struct list_head *cmd_list, struct loop_device *lo)
{
	int orig_flags = current->flags;
	struct loop_cmd *cmd;

	current->flags |= PF_LOCAL_THROTTLE | PF_MEMALLOC_NOIO;
	spin_lock_irq(&lo->lo_work_lock);
	while (!list_empty(cmd_list)) {
		cmd = container_of(
			cmd_list->next, struct loop_cmd, list_entry);
		list_del(cmd_list->next);
		spin_unlock_irq(&lo->lo_work_lock);

		loop_handle_cmd(cmd);
		cond_resched();

		spin_lock_irq(&lo->lo_work_lock);
	}

	/*
	 * We only add to the idle list if there are no pending cmds
	 * *and* the worker will not run again which ensures that it
	 * is safe to free any worker on the idle list
	 */
	if (worker && !work_pending(&worker->work)) {
		worker->last_ran_at = jiffies;
		list_add_tail(&worker->idle_list, &lo->idle_worker_list);
		loop_set_timer(lo);
	}
	spin_unlock_irq(&lo->lo_work_lock);
	current->flags = orig_flags;
}

static void loop_workfn(struct work_struct *work)
{
	struct loop_worker *worker =
		container_of(work, struct loop_worker, work);
	loop_process_work(worker, &worker->cmd_list, worker->lo);
}

static void loop_rootcg_workfn(struct work_struct *work)
{
	struct loop_device *lo =
		container_of(work, struct loop_device, rootcg_work);
	loop_process_work(NULL, &lo->rootcg_cmd_list, lo);
}

static void loop_free_idle_workers(struct timer_list *timer)
{
	struct loop_device *lo = container_of(timer, struct loop_device, timer);
	struct loop_worker *pos, *worker;

	spin_lock_irq(&lo->lo_work_lock);
	list_for_each_entry_safe(worker, pos, &lo->idle_worker_list,
				idle_list) {
		if (time_is_after_jiffies(worker->last_ran_at +
						LOOP_IDLE_WORKER_TIMEOUT))
			break;
		list_del(&worker->idle_list);
		rb_erase(&worker->rb_node, &lo->worker_tree);
		css_put(worker->blkcg_css);
		kfree(worker);
	}
	if (!list_empty(&lo->idle_worker_list))
		loop_set_timer(lo);
	spin_unlock_irq(&lo->lo_work_lock);
}

static const struct blk_mq_ops loop_mq_ops = {
	.queue_rq       = loop_queue_rq,
	.complete	= lo_complete_rq,
};

static int loop_add(int i)
{
	struct loop_device *lo;
	struct gendisk *disk;
	int err;

	err = -ENOMEM;
	lo = kzalloc(sizeof(*lo), GFP_KERNEL);
	if (!lo)
		goto out;
	lo->lo_state = Lo_unbound;

	err = mutex_lock_killable(&loop_ctl_mutex);
	if (err)
		goto out_free_dev;

	/* allocate id, if @id >= 0, we're requesting that specific id */
	if (i >= 0) {
		err = idr_alloc(&loop_index_idr, lo, i, i + 1, GFP_KERNEL);
		if (err == -ENOSPC)
			err = -EEXIST;
	} else {
		err = idr_alloc(&loop_index_idr, lo, 0, 0, GFP_KERNEL);
	}
	mutex_unlock(&loop_ctl_mutex);
	if (err < 0)
		goto out_free_dev;
	i = err;

	lo->tag_set.ops = &loop_mq_ops;
	lo->tag_set.nr_hw_queues = 1;
	lo->tag_set.queue_depth = 128;
	lo->tag_set.numa_node = NUMA_NO_NODE;
	lo->tag_set.cmd_size = sizeof(struct loop_cmd);
	lo->tag_set.flags = BLK_MQ_F_SHOULD_MERGE | BLK_MQ_F_STACKING |
		BLK_MQ_F_NO_SCHED_BY_DEFAULT;
	lo->tag_set.driver_data = lo;

	err = blk_mq_alloc_tag_set(&lo->tag_set);
	if (err)
		goto out_free_idr;

	disk = lo->lo_disk = blk_mq_alloc_disk(&lo->tag_set, lo);
	if (IS_ERR(disk)) {
		err = PTR_ERR(disk);
		goto out_cleanup_tags;
	}
	lo->lo_queue = lo->lo_disk->queue;

	blk_queue_max_hw_sectors(lo->lo_queue, BLK_DEF_MAX_SECTORS);

	/*
	 * By default, we do buffer IO, so it doesn't make sense to enable
	 * merge because the I/O submitted to backing file is handled page by
	 * page. For directio mode, merge does help to dispatch bigger request
	 * to underlayer disk. We will enable merge once directio is enabled.
	 */
	blk_queue_flag_set(QUEUE_FLAG_NOMERGES, lo->lo_queue);

	/*
	 * Disable partition scanning by default. The in-kernel partition
	 * scanning can be requested individually per-device during its
	 * setup. Userspace can always add and remove partitions from all
	 * devices. The needed partition minors are allocated from the
	 * extended minor space, the main loop device numbers will continue
	 * to match the loop minors, regardless of the number of partitions
	 * used.
	 *
	 * If max_part is given, partition scanning is globally enabled for
	 * all loop devices. The minors for the main loop devices will be
	 * multiples of max_part.
	 *
	 * Note: Global-for-all-devices, set-only-at-init, read-only module
	 * parameteters like 'max_loop' and 'max_part' make things needlessly
	 * complicated, are too static, inflexible and may surprise
	 * userspace tools. Parameters like this in general should be avoided.
	 */
	if (!part_shift)
		disk->flags |= GENHD_FL_NO_PART;
	atomic_set(&lo->lo_refcnt, 0);
	mutex_init(&lo->lo_mutex);
	lo->lo_number		= i;
	spin_lock_init(&lo->lo_lock);
	spin_lock_init(&lo->lo_work_lock);
	disk->major		= LOOP_MAJOR;
	disk->first_minor	= i << part_shift;
	disk->minors		= 1 << part_shift;
	disk->fops		= &lo_fops;
	disk->private_data	= lo;
	disk->queue		= lo->lo_queue;
	disk->events		= DISK_EVENT_MEDIA_CHANGE;
	disk->event_flags	= DISK_EVENT_FLAG_UEVENT;
	sprintf(disk->disk_name, "loop%d", i);
	/* Make this loop device reachable from pathname. */
	err = add_disk(disk);
	if (err)
		goto out_cleanup_disk;

	/* Show this loop device. */
	mutex_lock(&loop_ctl_mutex);
	lo->idr_visible = true;
	mutex_unlock(&loop_ctl_mutex);

	return i;

out_cleanup_disk:
	blk_cleanup_disk(disk);
out_cleanup_tags:
	blk_mq_free_tag_set(&lo->tag_set);
out_free_idr:
	mutex_lock(&loop_ctl_mutex);
	idr_remove(&loop_index_idr, i);
	mutex_unlock(&loop_ctl_mutex);
out_free_dev:
	kfree(lo);
out:
	return err;
}

static void loop_remove(struct loop_device *lo)
{
	/* Make this loop device unreachable from pathname. */
	del_gendisk(lo->lo_disk);
	blk_cleanup_disk(lo->lo_disk);
	blk_mq_free_tag_set(&lo->tag_set);
	mutex_lock(&loop_ctl_mutex);
	idr_remove(&loop_index_idr, lo->lo_number);
	mutex_unlock(&loop_ctl_mutex);
	/* There is no route which can find this loop device. */
	mutex_destroy(&lo->lo_mutex);
	kfree(lo);
}

static void loop_probe(dev_t dev)
{
	int idx = MINOR(dev) >> part_shift;

	if (max_loop && idx >= max_loop)
		return;
	loop_add(idx);
}

static int loop_control_remove(int idx)
{
	struct loop_device *lo;
	int ret;

	if (idx < 0) {
		pr_warn_once("deleting an unspecified loop device is not supported.\n");
		return -EINVAL;
	}
		
	/* Hide this loop device for serialization. */
	ret = mutex_lock_killable(&loop_ctl_mutex);
	if (ret)
		return ret;
	lo = idr_find(&loop_index_idr, idx);
	if (!lo || !lo->idr_visible)
		ret = -ENODEV;
	else
		lo->idr_visible = false;
	mutex_unlock(&loop_ctl_mutex);
	if (ret)
		return ret;

	/* Check whether this loop device can be removed. */
	ret = mutex_lock_killable(&lo->lo_mutex);
	if (ret)
		goto mark_visible;
	if (lo->lo_state != Lo_unbound ||
	    atomic_read(&lo->lo_refcnt) > 0) {
		mutex_unlock(&lo->lo_mutex);
		ret = -EBUSY;
		goto mark_visible;
	}
	/* Mark this loop device no longer open()-able. */
	lo->lo_state = Lo_deleting;
	mutex_unlock(&lo->lo_mutex);

	loop_remove(lo);
	return 0;

mark_visible:
	/* Show this loop device again. */
	mutex_lock(&loop_ctl_mutex);
	lo->idr_visible = true;
	mutex_unlock(&loop_ctl_mutex);
	return ret;
}

static int loop_control_get_free(int idx)
{
	struct loop_device *lo;
	int id, ret;

	ret = mutex_lock_killable(&loop_ctl_mutex);
	if (ret)
		return ret;
	idr_for_each_entry(&loop_index_idr, lo, id) {
		/* Hitting a race results in creating a new loop device which is harmless. */
		if (lo->idr_visible && data_race(lo->lo_state) == Lo_unbound)
			goto found;
	}
	mutex_unlock(&loop_ctl_mutex);
	return loop_add(-1);
found:
	mutex_unlock(&loop_ctl_mutex);
	return id;
}

static long loop_control_ioctl(struct file *file, unsigned int cmd,
			       unsigned long parm)
{
	switch (cmd) {
	case LOOP_CTL_ADD:
		return loop_add(parm);
	case LOOP_CTL_REMOVE:
		return loop_control_remove(parm);
	case LOOP_CTL_GET_FREE:
		return loop_control_get_free(parm);
	default:
		return -ENOSYS;
	}
}

static const struct file_operations loop_ctl_fops = {
	.open		= nonseekable_open,
	.unlocked_ioctl	= loop_control_ioctl,
	.compat_ioctl	= loop_control_ioctl,
	.owner		= THIS_MODULE,
	.llseek		= noop_llseek,
};

static struct miscdevice loop_misc = {
	.minor		= LOOP_CTRL_MINOR,
	.name		= "loop-control",
	.fops		= &loop_ctl_fops,
};

MODULE_ALIAS_MISCDEV(LOOP_CTRL_MINOR);
MODULE_ALIAS("devname:loop-control");

static int __init loop_init(void)
{
	int i, nr;
	int err;

	part_shift = 0;
	if (max_part > 0) {
		part_shift = fls(max_part);

		/*
		 * Adjust max_part according to part_shift as it is exported
		 * to user space so that user can decide correct minor number
		 * if [s]he want to create more devices.
		 *
		 * Note that -1 is required because partition 0 is reserved
		 * for the whole disk.
		 */
		max_part = (1UL << part_shift) - 1;
	}

	if ((1UL << part_shift) > DISK_MAX_PARTS) {
		err = -EINVAL;
		goto err_out;
	}

	if (max_loop > 1UL << (MINORBITS - part_shift)) {
		err = -EINVAL;
		goto err_out;
	}

	/*
	 * If max_loop is specified, create that many devices upfront.
	 * This also becomes a hard limit. If max_loop is not specified,
	 * create CONFIG_BLK_DEV_LOOP_MIN_COUNT loop devices at module
	 * init time. Loop devices can be requested on-demand with the
	 * /dev/loop-control interface, or be instantiated by accessing
	 * a 'dead' device node.
	 */
	if (max_loop)
		nr = max_loop;
	else
		nr = CONFIG_BLK_DEV_LOOP_MIN_COUNT;

	err = misc_register(&loop_misc);
	if (err < 0)
		goto err_out;


	if (__register_blkdev(LOOP_MAJOR, "loop", loop_probe)) {
		err = -EIO;
		goto misc_out;
	}

	/* pre-create number of devices given by config or max_loop */
	for (i = 0; i < nr; i++)
		loop_add(i);

	printk(KERN_INFO "loop: module loaded\n");
	return 0;

misc_out:
	misc_deregister(&loop_misc);
err_out:
	return err;
}

static void __exit loop_exit(void)
{
	struct loop_device *lo;
	int id;

	unregister_blkdev(LOOP_MAJOR, "loop");
	misc_deregister(&loop_misc);

	/*
	 * There is no need to use loop_ctl_mutex here, for nobody else can
	 * access loop_index_idr when this module is unloading (unless forced
	 * module unloading is requested). If this is not a clean unloading,
	 * we have no means to avoid kernel crash.
	 */
	idr_for_each_entry(&loop_index_idr, lo, id)
		loop_remove(lo);

	idr_destroy(&loop_index_idr);
}

module_init(loop_init);
module_exit(loop_exit);

#ifndef MODULE
static int __init max_loop_setup(char *str)
{
	max_loop = simple_strtol(str, NULL, 0);
	return 1;
}

__setup("max_loop=", max_loop_setup);
#endif<|MERGE_RESOLUTION|>--- conflicted
+++ resolved
@@ -1082,11 +1082,7 @@
 	return error;
 }
 
-<<<<<<< HEAD
-static void __loop_clr_fd(struct loop_device *lo)
-=======
 static void __loop_clr_fd(struct loop_device *lo, bool release)
->>>>>>> ed9f4f96
 {
 	struct file *filp;
 	gfp_t gfp = lo->old_gfp_mask;
@@ -1148,6 +1144,8 @@
 	/* let user-space know about this change */
 	kobject_uevent(&disk_to_dev(lo->lo_disk)->kobj, KOBJ_CHANGE);
 	mapping_set_gfp_mask(filp->f_mapping, gfp);
+	/* This is safe: open() is still holding a reference. */
+	module_put(THIS_MODULE);
 	blk_mq_unfreeze_queue(lo->lo_queue);
 
 	disk_force_media_change(lo->lo_disk, DISK_EVENT_MEDIA_CHANGE);
@@ -1155,9 +1153,6 @@
 	if (lo->lo_flags & LO_FLAGS_PARTSCAN) {
 		int err;
 
-<<<<<<< HEAD
-		mutex_lock(&lo->lo_disk->open_mutex);
-=======
 		/*
 		 * open_mutex has been held already in release path, so don't
 		 * acquire it if this function is called in such case.
@@ -1168,26 +1163,15 @@
 		 */
 		if (!release)
 			mutex_lock(&lo->lo_disk->open_mutex);
->>>>>>> ed9f4f96
 		err = bdev_disk_changed(lo->lo_disk, false);
-		mutex_unlock(&lo->lo_disk->open_mutex);
+		if (!release)
+			mutex_unlock(&lo->lo_disk->open_mutex);
 		if (err)
 			pr_warn("%s: partition scan of loop%d failed (rc=%d)\n",
 				__func__, lo->lo_number, err);
 		/* Device is gone, no point in returning error */
 	}
 
-<<<<<<< HEAD
-	lo->lo_flags = 0;
-	if (!part_shift)
-		lo->lo_disk->flags |= GENHD_FL_NO_PART;
-
-	fput(filp);
-}
-
-static void loop_rundown_completed(struct loop_device *lo)
-{
-=======
 	/*
 	 * lo->lo_state is set to Lo_unbound here after above partscan has
 	 * finished. There cannot be anybody else entering __loop_clr_fd() as
@@ -1197,44 +1181,16 @@
 	lo->lo_flags = 0;
 	if (!part_shift)
 		lo->lo_disk->flags |= GENHD_FL_NO_PART;
->>>>>>> ed9f4f96
 	mutex_lock(&lo->lo_mutex);
 	lo->lo_state = Lo_unbound;
 	mutex_unlock(&lo->lo_mutex);
-	module_put(THIS_MODULE);
-}
-
-<<<<<<< HEAD
-static void loop_rundown_workfn(struct work_struct *work)
-{
-	struct loop_device *lo = container_of(work, struct loop_device,
-					      rundown_work);
-	struct block_device *bdev = lo->lo_device;
-	struct gendisk *disk = lo->lo_disk;
-
-	__loop_clr_fd(lo);
-	kobject_put(&bdev->bd_device.kobj);
-	module_put(disk->fops->owner);
-	loop_rundown_completed(lo);
-}
-
-static void loop_schedule_rundown(struct loop_device *lo)
-{
-	struct block_device *bdev = lo->lo_device;
-	struct gendisk *disk = lo->lo_disk;
-
-	__module_get(disk->fops->owner);
-	kobject_get(&bdev->bd_device.kobj);
-	INIT_WORK(&lo->rundown_work, loop_rundown_workfn);
-	queue_work(system_long_wq, &lo->rundown_work);
-=======
+
 	/*
 	 * Need not hold lo_mutex to fput backing file. Calling fput holding
 	 * lo_mutex triggers a circular lock dependency possibility warning as
 	 * fput can take open_mutex which is usually taken before lo_mutex.
 	 */
 	fput(filp);
->>>>>>> ed9f4f96
 }
 
 static int loop_clr_fd(struct loop_device *lo)
@@ -1266,12 +1222,7 @@
 	lo->lo_state = Lo_rundown;
 	mutex_unlock(&lo->lo_mutex);
 
-<<<<<<< HEAD
-	__loop_clr_fd(lo);
-	loop_rundown_completed(lo);
-=======
 	__loop_clr_fd(lo, false);
->>>>>>> ed9f4f96
 	return 0;
 }
 
@@ -1796,7 +1747,7 @@
 		 * In autoclear mode, stop the loop thread
 		 * and remove configuration after last close.
 		 */
-		loop_schedule_rundown(lo);
+		__loop_clr_fd(lo, true);
 		return;
 	} else if (lo->lo_state == Lo_bound) {
 		/*
