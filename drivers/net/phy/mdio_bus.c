/*
 * drivers/net/phy/mdio_bus.c
 *
 * MDIO Bus interface
 *
 * Author: Andy Fleming
 *
 * Copyright (c) 2004 Freescale Semiconductor, Inc.
 *
 * This program is free software; you can redistribute  it and/or modify it
 * under  the terms of  the GNU General  Public License as published by the
 * Free Software Foundation;  either version 2 of the  License, or (at your
 * option) any later version.
 *
 */
#include <linux/kernel.h>
#include <linux/string.h>
#include <linux/errno.h>
#include <linux/unistd.h>
#include <linux/slab.h>
#include <linux/interrupt.h>
#include <linux/init.h>
#include <linux/delay.h>
#include <linux/device.h>
#include <linux/netdevice.h>
#include <linux/etherdevice.h>
#include <linux/skbuff.h>
#include <linux/spinlock.h>
#include <linux/mm.h>
#include <linux/module.h>
#include <linux/mii.h>
#include <linux/ethtool.h>
#include <linux/phy.h>

#include <asm/io.h>
#include <asm/irq.h>
#include <asm/uaccess.h>

/**
 * mdiobus_alloc_size - allocate a mii_bus structure
<<<<<<< HEAD
=======
 * @size: extra amount of memory to allocate for private storage.
 * If non-zero, then bus->priv is points to that memory.
>>>>>>> c16fa4f2
 *
 * Description: called by a bus driver to allocate an mii_bus
 * structure to fill in.
 *
 * 'size' is an an extra amount of memory to allocate for private storage.
 * If non-zero, then bus->priv is points to that memory.
 */
struct mii_bus *mdiobus_alloc_size(size_t size)
{
	struct mii_bus *bus;
	size_t aligned_size = ALIGN(sizeof(*bus), NETDEV_ALIGN);
	size_t alloc_size;
<<<<<<< HEAD

	/* If we alloc extra space, it should be aligned */
	if (size)
		alloc_size = aligned_size + size;
	else
		alloc_size = sizeof(*bus);

=======

	/* If we alloc extra space, it should be aligned */
	if (size)
		alloc_size = aligned_size + size;
	else
		alloc_size = sizeof(*bus);

>>>>>>> c16fa4f2
	bus = kzalloc(alloc_size, GFP_KERNEL);
	if (bus) {
		bus->state = MDIOBUS_ALLOCATED;
		if (size)
			bus->priv = (void *)bus + aligned_size;
	}

	return bus;
}
EXPORT_SYMBOL(mdiobus_alloc_size);

/**
 * mdiobus_release - mii_bus device release callback
 * @d: the target struct device that contains the mii_bus
 *
 * Description: called when the last reference to an mii_bus is
 * dropped, to free the underlying memory.
 */
static void mdiobus_release(struct device *d)
{
	struct mii_bus *bus = to_mii_bus(d);
	BUG_ON(bus->state != MDIOBUS_RELEASED &&
	       /* for compatibility with error handling in drivers */
	       bus->state != MDIOBUS_ALLOCATED);
	kfree(bus);
}

static struct class mdio_bus_class = {
	.name		= "mdio_bus",
	.dev_release	= mdiobus_release,
};

/**
 * mdiobus_register - bring up all the PHYs on a given bus and attach them to bus
 * @bus: target mii_bus
 *
 * Description: Called by a bus driver to bring up all the PHYs
 *   on a given bus, and attach them to the bus.
 *
 * Returns 0 on success or < 0 on error.
 */
int mdiobus_register(struct mii_bus *bus)
{
	int i, err;

	if (NULL == bus || NULL == bus->name ||
			NULL == bus->read ||
			NULL == bus->write)
		return -EINVAL;

	BUG_ON(bus->state != MDIOBUS_ALLOCATED &&
	       bus->state != MDIOBUS_UNREGISTERED);

	bus->dev.parent = bus->parent;
	bus->dev.class = &mdio_bus_class;
	bus->dev.groups = NULL;
	dev_set_name(&bus->dev, "%s", bus->id);

	err = device_register(&bus->dev);
	if (err) {
		printk(KERN_ERR "mii_bus %s failed to register\n", bus->id);
		return -EINVAL;
	}

	mutex_init(&bus->mdio_lock);

	if (bus->reset)
		bus->reset(bus);

	for (i = 0; i < PHY_MAX_ADDR; i++) {
		if ((bus->phy_mask & (1 << i)) == 0) {
			struct phy_device *phydev;

			phydev = mdiobus_scan(bus, i);
			if (IS_ERR(phydev)) {
				err = PTR_ERR(phydev);
				goto error;
			}
		}
	}

	bus->state = MDIOBUS_REGISTERED;
	pr_info("%s: probed\n", bus->name);
	return 0;

error:
	while (--i >= 0) {
		if (bus->phy_map[i])
			device_unregister(&bus->phy_map[i]->dev);
	}
	device_del(&bus->dev);
	return err;
}
EXPORT_SYMBOL(mdiobus_register);

void mdiobus_unregister(struct mii_bus *bus)
{
	int i;

	BUG_ON(bus->state != MDIOBUS_REGISTERED);
	bus->state = MDIOBUS_UNREGISTERED;

	device_del(&bus->dev);
	for (i = 0; i < PHY_MAX_ADDR; i++) {
		if (bus->phy_map[i])
			device_unregister(&bus->phy_map[i]->dev);
		bus->phy_map[i] = NULL;
	}
}
EXPORT_SYMBOL(mdiobus_unregister);

/**
 * mdiobus_free - free a struct mii_bus
 * @bus: mii_bus to free
 *
 * This function releases the reference to the underlying device
 * object in the mii_bus.  If this is the last reference, the mii_bus
 * will be freed.
 */
void mdiobus_free(struct mii_bus *bus)
{
	/*
	 * For compatibility with error handling in drivers.
	 */
	if (bus->state == MDIOBUS_ALLOCATED) {
		kfree(bus);
		return;
	}

	BUG_ON(bus->state != MDIOBUS_UNREGISTERED);
	bus->state = MDIOBUS_RELEASED;

	put_device(&bus->dev);
}
EXPORT_SYMBOL(mdiobus_free);

struct phy_device *mdiobus_scan(struct mii_bus *bus, int addr)
{
	struct phy_device *phydev;
	int err;

	phydev = get_phy_device(bus, addr);
	if (IS_ERR(phydev) || phydev == NULL)
		return phydev;

	err = phy_device_register(phydev);
	if (err) {
		phy_device_free(phydev);
		return NULL;
	}

	return phydev;
}
EXPORT_SYMBOL(mdiobus_scan);

/**
 * mdiobus_read - Convenience function for reading a given MII mgmt register
 * @bus: the mii_bus struct
 * @addr: the phy address
 * @regnum: register number to read
 *
 * NOTE: MUST NOT be called from interrupt context,
 * because the bus read/write functions may wait for an interrupt
 * to conclude the operation.
 */
int mdiobus_read(struct mii_bus *bus, int addr, u32 regnum)
{
	int retval;

	BUG_ON(in_interrupt());

	mutex_lock(&bus->mdio_lock);
	retval = bus->read(bus, addr, regnum);
	mutex_unlock(&bus->mdio_lock);

	return retval;
}
EXPORT_SYMBOL(mdiobus_read);

/**
 * mdiobus_write - Convenience function for writing a given MII mgmt register
 * @bus: the mii_bus struct
 * @addr: the phy address
 * @regnum: register number to write
 * @val: value to write to @regnum
 *
 * NOTE: MUST NOT be called from interrupt context,
 * because the bus read/write functions may wait for an interrupt
 * to conclude the operation.
 */
int mdiobus_write(struct mii_bus *bus, int addr, u32 regnum, u16 val)
{
	int err;

	BUG_ON(in_interrupt());

	mutex_lock(&bus->mdio_lock);
	err = bus->write(bus, addr, regnum, val);
	mutex_unlock(&bus->mdio_lock);

	return err;
}
EXPORT_SYMBOL(mdiobus_write);

/**
 * mdio_bus_match - determine if given PHY driver supports the given PHY device
 * @dev: target PHY device
 * @drv: given PHY driver
 *
 * Description: Given a PHY device, and a PHY driver, return 1 if
 *   the driver supports the device.  Otherwise, return 0.
 */
static int mdio_bus_match(struct device *dev, struct device_driver *drv)
{
	struct phy_device *phydev = to_phy_device(dev);
	struct phy_driver *phydrv = to_phy_driver(drv);

	return ((phydrv->phy_id & phydrv->phy_id_mask) ==
		(phydev->phy_id & phydrv->phy_id_mask));
}

#ifdef CONFIG_PM

static bool mdio_bus_phy_may_suspend(struct phy_device *phydev)
{
	struct device_driver *drv = phydev->dev.driver;
	struct phy_driver *phydrv = to_phy_driver(drv);
	struct net_device *netdev = phydev->attached_dev;

	if (!drv || !phydrv->suspend)
		return false;

	/* PHY not attached? May suspend. */
	if (!netdev)
		return true;

	/*
	 * Don't suspend PHY if the attched netdev parent may wakeup.
	 * The parent may point to a PCI device, as in tg3 driver.
	 */
	if (netdev->dev.parent && device_may_wakeup(netdev->dev.parent))
		return false;

	/*
	 * Also don't suspend PHY if the netdev itself may wakeup. This
	 * is the case for devices w/o underlaying pwr. mgmt. aware bus,
	 * e.g. SoC devices.
	 */
	if (device_may_wakeup(&netdev->dev))
		return false;

	return true;
}

static int mdio_bus_suspend(struct device *dev)
{
	struct phy_driver *phydrv = to_phy_driver(dev->driver);
	struct phy_device *phydev = to_phy_device(dev);

	/*
	 * We must stop the state machine manually, otherwise it stops out of
	 * control, possibly with the phydev->lock held. Upon resume, netdev
	 * may call phy routines that try to grab the same lock, and that may
	 * lead to a deadlock.
	 */
	if (phydev->attached_dev && phydev->adjust_link)
		phy_stop_machine(phydev);

	if (!mdio_bus_phy_may_suspend(phydev))
		return 0;

	return phydrv->suspend(phydev);
}

static int mdio_bus_resume(struct device *dev)
{
	struct phy_driver *phydrv = to_phy_driver(dev->driver);
	struct phy_device *phydev = to_phy_device(dev);
	int ret;

	if (!mdio_bus_phy_may_suspend(phydev))
		goto no_resume;

	ret = phydrv->resume(phydev);
	if (ret < 0)
		return ret;

no_resume:
	if (phydev->attached_dev && phydev->adjust_link)
		phy_start_machine(phydev, NULL);

	return 0;
}

static int mdio_bus_restore(struct device *dev)
{
	struct phy_device *phydev = to_phy_device(dev);
	struct net_device *netdev = phydev->attached_dev;
	int ret;

	if (!netdev)
		return 0;

	ret = phy_init_hw(phydev);
	if (ret < 0)
		return ret;

	/* The PHY needs to renegotiate. */
	phydev->link = 0;
	phydev->state = PHY_UP;

	phy_start_machine(phydev, NULL);

	return 0;
}

static struct dev_pm_ops mdio_bus_pm_ops = {
	.suspend = mdio_bus_suspend,
	.resume = mdio_bus_resume,
	.freeze = mdio_bus_suspend,
	.thaw = mdio_bus_resume,
	.restore = mdio_bus_restore,
};

#define MDIO_BUS_PM_OPS (&mdio_bus_pm_ops)

#else

#define MDIO_BUS_PM_OPS NULL

#endif /* CONFIG_PM */

struct bus_type mdio_bus_type = {
	.name		= "mdio_bus",
	.match		= mdio_bus_match,
	.pm		= MDIO_BUS_PM_OPS,
};
EXPORT_SYMBOL(mdio_bus_type);

int __init mdio_bus_init(void)
{
	int ret;

	ret = class_register(&mdio_bus_class);
	if (!ret) {
		ret = bus_register(&mdio_bus_type);
		if (ret)
			class_unregister(&mdio_bus_class);
	}

	return ret;
}

void mdio_bus_exit(void)
{
	class_unregister(&mdio_bus_class);
	bus_unregister(&mdio_bus_type);
}<|MERGE_RESOLUTION|>--- conflicted
+++ resolved
@@ -38,24 +38,17 @@
 
 /**
  * mdiobus_alloc_size - allocate a mii_bus structure
-<<<<<<< HEAD
-=======
  * @size: extra amount of memory to allocate for private storage.
  * If non-zero, then bus->priv is points to that memory.
->>>>>>> c16fa4f2
  *
  * Description: called by a bus driver to allocate an mii_bus
  * structure to fill in.
- *
- * 'size' is an an extra amount of memory to allocate for private storage.
- * If non-zero, then bus->priv is points to that memory.
  */
 struct mii_bus *mdiobus_alloc_size(size_t size)
 {
 	struct mii_bus *bus;
 	size_t aligned_size = ALIGN(sizeof(*bus), NETDEV_ALIGN);
 	size_t alloc_size;
-<<<<<<< HEAD
 
 	/* If we alloc extra space, it should be aligned */
 	if (size)
@@ -63,15 +56,6 @@
 	else
 		alloc_size = sizeof(*bus);
 
-=======
-
-	/* If we alloc extra space, it should be aligned */
-	if (size)
-		alloc_size = aligned_size + size;
-	else
-		alloc_size = sizeof(*bus);
-
->>>>>>> c16fa4f2
 	bus = kzalloc(alloc_size, GFP_KERNEL);
 	if (bus) {
 		bus->state = MDIOBUS_ALLOCATED;
