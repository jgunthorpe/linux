--- conflicted
+++ resolved
@@ -1509,11 +1509,7 @@
 
 	if (state->interface != PHY_INTERFACE_MODE_NA &&
 	    state->interface != ocelot_port->phy_mode) {
-<<<<<<< HEAD
-		bitmap_zero(supported, __ETHTOOL_LINK_MODE_MASK_NBITS);
-=======
 		linkmode_zero(supported);
->>>>>>> df0cc57e
 		return;
 	}
 
@@ -1532,14 +1528,8 @@
 	phylink_set(mask, 2500baseT_Full);
 	phylink_set(mask, 2500baseX_Full);
 
-<<<<<<< HEAD
-	bitmap_and(supported, supported, mask, __ETHTOOL_LINK_MODE_MASK_NBITS);
-	bitmap_and(state->advertising, state->advertising, mask,
-		   __ETHTOOL_LINK_MODE_MASK_NBITS);
-=======
 	linkmode_and(supported, supported, mask);
 	linkmode_and(state->advertising, state->advertising, mask);
->>>>>>> df0cc57e
 }
 
 static void vsc7514_phylink_mac_config(struct phylink_config *config,
