--- conflicted
+++ resolved
@@ -562,11 +562,7 @@
 }
 
 static void mlxsw_sp_port_module_unmap(struct mlxsw_sp *mlxsw_sp, u16 local_port,
-<<<<<<< HEAD
-				       u8 module)
-=======
 				       u8 slot_index, u8 module)
->>>>>>> c3ded705
 {
 	char pmlp_pl[MLXSW_REG_PMLP_LEN];
 
@@ -3763,45 +3759,6 @@
 	.priv_size			= sizeof(struct mlxsw_sp),
 	.init				= mlxsw_sp4_init,
 	.fini				= mlxsw_sp_fini,
-	.port_split			= mlxsw_sp_port_split,
-	.port_unsplit			= mlxsw_sp_port_unsplit,
-	.sb_pool_get			= mlxsw_sp_sb_pool_get,
-	.sb_pool_set			= mlxsw_sp_sb_pool_set,
-	.sb_port_pool_get		= mlxsw_sp_sb_port_pool_get,
-	.sb_port_pool_set		= mlxsw_sp_sb_port_pool_set,
-	.sb_tc_pool_bind_get		= mlxsw_sp_sb_tc_pool_bind_get,
-	.sb_tc_pool_bind_set		= mlxsw_sp_sb_tc_pool_bind_set,
-	.sb_occ_snapshot		= mlxsw_sp_sb_occ_snapshot,
-	.sb_occ_max_clear		= mlxsw_sp_sb_occ_max_clear,
-	.sb_occ_port_pool_get		= mlxsw_sp_sb_occ_port_pool_get,
-	.sb_occ_tc_port_bind_get	= mlxsw_sp_sb_occ_tc_port_bind_get,
-	.trap_init			= mlxsw_sp_trap_init,
-	.trap_fini			= mlxsw_sp_trap_fini,
-	.trap_action_set		= mlxsw_sp_trap_action_set,
-	.trap_group_init		= mlxsw_sp_trap_group_init,
-	.trap_group_set			= mlxsw_sp_trap_group_set,
-	.trap_policer_init		= mlxsw_sp_trap_policer_init,
-	.trap_policer_fini		= mlxsw_sp_trap_policer_fini,
-	.trap_policer_set		= mlxsw_sp_trap_policer_set,
-	.trap_policer_counter_get	= mlxsw_sp_trap_policer_counter_get,
-	.txhdr_construct		= mlxsw_sp_txhdr_construct,
-	.resources_register		= mlxsw_sp2_resources_register,
-	.params_register		= mlxsw_sp2_params_register,
-	.params_unregister		= mlxsw_sp2_params_unregister,
-	.ptp_transmitted		= mlxsw_sp_ptp_transmitted,
-	.txhdr_len			= MLXSW_TXHDR_LEN,
-	.profile			= &mlxsw_sp2_config_profile,
-	.res_query_enabled		= true,
-	.fw_fatal_enabled		= true,
-	.temp_warn_enabled		= true,
-};
-
-static struct mlxsw_driver mlxsw_sp4_driver = {
-	.kind				= mlxsw_sp4_driver_name,
-	.priv_size			= sizeof(struct mlxsw_sp),
-	.init				= mlxsw_sp4_init,
-	.fini				= mlxsw_sp_fini,
-	.basic_trap_groups_set		= mlxsw_sp_basic_trap_groups_set,
 	.port_split			= mlxsw_sp_port_split,
 	.port_unsplit			= mlxsw_sp_port_unsplit,
 	.sb_pool_get			= mlxsw_sp_sb_pool_get,
