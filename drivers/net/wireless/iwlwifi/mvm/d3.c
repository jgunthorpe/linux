--- conflicted
+++ resolved
@@ -62,10 +62,7 @@
  *****************************************************************************/
 
 #include <linux/etherdevice.h>
-<<<<<<< HEAD
-=======
 #include <linux/ip.h>
->>>>>>> e4aa937e
 #include <net/cfg80211.h>
 #include <net/ipv6.h>
 #include <net/tcp.h>
@@ -1128,8 +1125,6 @@
 
 	if (reasons & IWL_WOWLAN_WAKEUP_BY_FOUR_WAY_HANDSHAKE)
 		wakeup.four_way_handshake = true;
-<<<<<<< HEAD
-=======
 
 	if (reasons & IWL_WOWLAN_WAKEUP_BY_REM_WAKE_LINK_LOSS)
 		wakeup.tcp_connlost = true;
@@ -1139,7 +1134,6 @@
 
 	if (reasons & IWL_WOWLAN_WAKEUP_BY_REM_WAKE_WAKEUP_PACKET)
 		wakeup.tcp_match = true;
->>>>>>> e4aa937e
 
 	if (status->wake_packet_bufsize) {
 		int pktsize = le32_to_cpu(status->wake_packet_bufsize);
