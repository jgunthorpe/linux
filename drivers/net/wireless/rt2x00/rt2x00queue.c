--- conflicted
+++ resolved
@@ -1276,38 +1276,9 @@
 	}
 }
 
-static const struct data_queue_desc *
-rt2x00queue_get_qdesc_by_qid(struct rt2x00_dev *rt2x00dev,
-			     enum data_queue_qid qid)
-{
-	switch (qid) {
-	case QID_RX:
-		return rt2x00dev->ops->rx;
-
-	case QID_AC_BE:
-	case QID_AC_BK:
-	case QID_AC_VO:
-	case QID_AC_VI:
-		return rt2x00dev->ops->tx;
-
-	case QID_BEACON:
-		return rt2x00dev->ops->bcn;
-
-	case QID_ATIM:
-		return rt2x00dev->ops->atim;
-
-	default:
-		break;
-	}
-
-	return NULL;
-}
-
 static void rt2x00queue_init(struct rt2x00_dev *rt2x00dev,
 			     struct data_queue *queue, enum data_queue_qid qid)
 {
-	const struct data_queue_desc *qdesc;
-
 	mutex_init(&queue->status_lock);
 	spin_lock_init(&queue->tx_lock);
 	spin_lock_init(&queue->index_lock);
@@ -1319,20 +1290,9 @@
 	queue->cw_min = 5;
 	queue->cw_max = 10;
 
-<<<<<<< HEAD
-	qdesc = rt2x00queue_get_qdesc_by_qid(rt2x00dev, qid);
-	BUG_ON(!qdesc);
-
-	queue->limit = qdesc->entry_num;
-	queue->threshold = DIV_ROUND_UP(qdesc->entry_num, 10);
-	queue->data_size = qdesc->data_size;
-	queue->desc_size = qdesc->desc_size;
-	queue->winfo_size = qdesc->winfo_size;
-=======
 	rt2x00dev->ops->queue_init(queue);
 
 	queue->threshold = DIV_ROUND_UP(queue->limit, 10);
->>>>>>> b887664d
 }
 
 int rt2x00queue_allocate(struct rt2x00_dev *rt2x00dev)
