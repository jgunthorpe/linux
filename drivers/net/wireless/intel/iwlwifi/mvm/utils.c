--- conflicted
+++ resolved
@@ -344,8 +344,6 @@
 	return true;
 }
 
-<<<<<<< HEAD
-=======
 #define PERIODIC_STAT_RATE 5
 
 int iwl_mvm_request_periodic_system_statistics(struct iwl_mvm *mvm, bool enable)
@@ -366,7 +364,6 @@
 				    0, sizeof(system_cmd), &system_cmd);
 }
 
->>>>>>> 0c383648
 static int iwl_mvm_request_system_statistics(struct iwl_mvm *mvm, bool clear,
 					     u8 cmd_ver)
 {
@@ -438,8 +435,6 @@
 					   IWL_FW_CMD_VER_UNKNOWN);
 	int ret;
 
-<<<<<<< HEAD
-=======
 	/*
 	 * Don't request statistics during restart, they'll not have any useful
 	 * information right after restart, nor is clearing needed
@@ -447,7 +442,6 @@
 	if (test_bit(IWL_MVM_STATUS_IN_HW_RESTART, &mvm->status))
 		return 0;
 
->>>>>>> 0c383648
 	if (cmd_ver != IWL_FW_CMD_VER_UNKNOWN)
 		return iwl_mvm_request_system_statistics(mvm, clear, cmd_ver);
 
