/******************************************************************************
 *
 * This file is provided under a dual BSD/GPLv2 license.  When using or
 * redistributing this file, you may do so under either license.
 *
 * GPL LICENSE SUMMARY
 *
 * Copyright(c) 2012 - 2014 Intel Corporation. All rights reserved.
 * Copyright(c) 2013 - 2015 Intel Mobile Communications GmbH
 * Copyright(c) 2016        Intel Deutschland GmbH
 *
 * This program is free software; you can redistribute it and/or modify
 * it under the terms of version 2 of the GNU General Public License as
 * published by the Free Software Foundation.
 *
 * This program is distributed in the hope that it will be useful, but
 * WITHOUT ANY WARRANTY; without even the implied warranty of
 * MERCHANTABILITY or FITNESS FOR A PARTICULAR PURPOSE.  See the GNU
 * General Public License for more details.
 *
 * You should have received a copy of the GNU General Public License
 * along with this program; if not, write to the Free Software
 * Foundation, Inc., 51 Franklin Street, Fifth Floor, Boston, MA 02110,
 * USA
 *
 * The full GNU General Public License is included in this distribution
 * in the file called COPYING.
 *
 * Contact Information:
 *  Intel Linux Wireless <linuxwifi@intel.com>
 * Intel Corporation, 5200 N.E. Elam Young Parkway, Hillsboro, OR 97124-6497
 *
 * BSD LICENSE
 *
 * Copyright(c) 2012 - 2014 Intel Corporation. All rights reserved.
 * Copyright(c) 2013 - 2015 Intel Mobile Communications GmbH
 * All rights reserved.
 *
 * Redistribution and use in source and binary forms, with or without
 * modification, are permitted provided that the following conditions
 * are met:
 *
 *  * Redistributions of source code must retain the above copyright
 *    notice, this list of conditions and the following disclaimer.
 *  * Redistributions in binary form must reproduce the above copyright
 *    notice, this list of conditions and the following disclaimer in
 *    the documentation and/or other materials provided with the
 *    distribution.
 *  * Neither the name Intel Corporation nor the names of its
 *    contributors may be used to endorse or promote products derived
 *    from this software without specific prior written permission.
 *
 * THIS SOFTWARE IS PROVIDED BY THE COPYRIGHT HOLDERS AND CONTRIBUTORS
 * "AS IS" AND ANY EXPRESS OR IMPLIED WARRANTIES, INCLUDING, BUT NOT
 * LIMITED TO, THE IMPLIED WARRANTIES OF MERCHANTABILITY AND FITNESS FOR
 * A PARTICULAR PURPOSE ARE DISCLAIMED. IN NO EVENT SHALL THE COPYRIGHT
 * OWNER OR CONTRIBUTORS BE LIABLE FOR ANY DIRECT, INDIRECT, INCIDENTAL,
 * SPECIAL, EXEMPLARY, OR CONSEQUENTIAL DAMAGES (INCLUDING, BUT NOT
 * LIMITED TO, PROCUREMENT OF SUBSTITUTE GOODS OR SERVICES; LOSS OF USE,
 * DATA, OR PROFITS; OR BUSINESS INTERRUPTION) HOWEVER CAUSED AND ON ANY
 * THEORY OF LIABILITY, WHETHER IN CONTRACT, STRICT LIABILITY, OR TORT
 * (INCLUDING NEGLIGENCE OR OTHERWISE) ARISING IN ANY WAY OUT OF THE USE
 * OF THIS SOFTWARE, EVEN IF ADVISED OF THE POSSIBILITY OF SUCH DAMAGE.
 *
 *****************************************************************************/
#include <linux/ieee80211.h>
#include <linux/etherdevice.h>
#include <linux/tcp.h>
#include <net/ip.h>
#include <net/ipv6.h>

#include "iwl-trans.h"
#include "iwl-eeprom-parse.h"
#include "mvm.h"
#include "sta.h"
#include "fw-dbg.h"

static void
iwl_mvm_bar_check_trigger(struct iwl_mvm *mvm, const u8 *addr,
			  u16 tid, u16 ssn)
{
	struct iwl_fw_dbg_trigger_tlv *trig;
	struct iwl_fw_dbg_trigger_ba *ba_trig;

	if (!iwl_fw_dbg_trigger_enabled(mvm->fw, FW_DBG_TRIGGER_BA))
		return;

	trig = iwl_fw_dbg_get_trigger(mvm->fw, FW_DBG_TRIGGER_BA);
	ba_trig = (void *)trig->data;

	if (!iwl_fw_dbg_trigger_check_stop(mvm, NULL, trig))
		return;

	if (!(le16_to_cpu(ba_trig->tx_bar) & BIT(tid)))
		return;

	iwl_mvm_fw_dbg_collect_trig(mvm, trig,
				    "BAR sent to %pM, tid %d, ssn %d",
				    addr, tid, ssn);
}

#define OPT_HDR(type, skb, off) \
	(type *)(skb_network_header(skb) + (off))

static void iwl_mvm_tx_csum(struct iwl_mvm *mvm, struct sk_buff *skb,
			    struct ieee80211_hdr *hdr,
			    struct ieee80211_tx_info *info,
			    struct iwl_tx_cmd *tx_cmd)
{
#if IS_ENABLED(CONFIG_INET)
	u16 mh_len = ieee80211_hdrlen(hdr->frame_control);
	u16 offload_assist = le16_to_cpu(tx_cmd->offload_assist);
	u8 protocol = 0;

	/*
	 * Do not compute checksum if already computed or if transport will
	 * compute it
	 */
	if (skb->ip_summed != CHECKSUM_PARTIAL || IWL_MVM_SW_TX_CSUM_OFFLOAD)
		return;

	/* We do not expect to be requested to csum stuff we do not support */
	if (WARN_ONCE(!(mvm->hw->netdev_features & IWL_TX_CSUM_NETIF_FLAGS) ||
		      (skb->protocol != htons(ETH_P_IP) &&
		       skb->protocol != htons(ETH_P_IPV6)),
		      "No support for requested checksum\n")) {
		skb_checksum_help(skb);
		return;
	}

	if (skb->protocol == htons(ETH_P_IP)) {
		protocol = ip_hdr(skb)->protocol;
	} else {
#if IS_ENABLED(CONFIG_IPV6)
		struct ipv6hdr *ipv6h =
			(struct ipv6hdr *)skb_network_header(skb);
		unsigned int off = sizeof(*ipv6h);

		protocol = ipv6h->nexthdr;
		while (protocol != NEXTHDR_NONE && ipv6_ext_hdr(protocol)) {
			/* only supported extension headers */
			if (protocol != NEXTHDR_ROUTING &&
			    protocol != NEXTHDR_HOP &&
			    protocol != NEXTHDR_DEST &&
			    protocol != NEXTHDR_FRAGMENT) {
				skb_checksum_help(skb);
				return;
			}

			if (protocol == NEXTHDR_FRAGMENT) {
				struct frag_hdr *hp =
					OPT_HDR(struct frag_hdr, skb, off);

				protocol = hp->nexthdr;
				off += sizeof(struct frag_hdr);
			} else {
				struct ipv6_opt_hdr *hp =
					OPT_HDR(struct ipv6_opt_hdr, skb, off);

				protocol = hp->nexthdr;
				off += ipv6_optlen(hp);
			}
		}
		/* if we get here - protocol now should be TCP/UDP */
#endif
	}

	if (protocol != IPPROTO_TCP && protocol != IPPROTO_UDP) {
		WARN_ON_ONCE(1);
		skb_checksum_help(skb);
		return;
	}

	/* enable L4 csum */
	offload_assist |= BIT(TX_CMD_OFFLD_L4_EN);

	/*
	 * Set offset to IP header (snap).
	 * We don't support tunneling so no need to take care of inner header.
	 * Size is in words.
	 */
	offload_assist |= (4 << TX_CMD_OFFLD_IP_HDR);

	/* Do IPv4 csum for AMSDU only (no IP csum for Ipv6) */
	if (skb->protocol == htons(ETH_P_IP) &&
	    (offload_assist & BIT(TX_CMD_OFFLD_AMSDU))) {
		ip_hdr(skb)->check = 0;
		offload_assist |= BIT(TX_CMD_OFFLD_L3_EN);
	}

	/* reset UDP/TCP header csum */
	if (protocol == IPPROTO_TCP)
		tcp_hdr(skb)->check = 0;
	else
		udp_hdr(skb)->check = 0;

	/* mac header len should include IV, size is in words */
	if (info->control.hw_key)
		mh_len += info->control.hw_key->iv_len;
	mh_len /= 2;
	offload_assist |= mh_len << TX_CMD_OFFLD_MH_SIZE;

	tx_cmd->offload_assist = cpu_to_le16(offload_assist);
#endif
}

/*
 * Sets most of the Tx cmd's fields
 */
void iwl_mvm_set_tx_cmd(struct iwl_mvm *mvm, struct sk_buff *skb,
			struct iwl_tx_cmd *tx_cmd,
			struct ieee80211_tx_info *info, u8 sta_id)
{
	struct ieee80211_tx_info *skb_info = IEEE80211_SKB_CB(skb);
	struct ieee80211_hdr *hdr = (void *)skb->data;
	__le16 fc = hdr->frame_control;
	u32 tx_flags = le32_to_cpu(tx_cmd->tx_flags);
	u32 len = skb->len + FCS_LEN;
	u8 ac;

	if (!(info->flags & IEEE80211_TX_CTL_NO_ACK))
		tx_flags |= TX_CMD_FLG_ACK;
	else
		tx_flags &= ~TX_CMD_FLG_ACK;

	if (ieee80211_is_probe_resp(fc))
		tx_flags |= TX_CMD_FLG_TSF;

	if (ieee80211_has_morefrags(fc))
		tx_flags |= TX_CMD_FLG_MORE_FRAG;

	if (ieee80211_is_data_qos(fc)) {
		u8 *qc = ieee80211_get_qos_ctl(hdr);
		tx_cmd->tid_tspec = qc[0] & 0xf;
		tx_flags &= ~TX_CMD_FLG_SEQ_CTL;
		if (*qc & IEEE80211_QOS_CTL_A_MSDU_PRESENT)
			tx_cmd->offload_assist |=
				cpu_to_le16(BIT(TX_CMD_OFFLD_AMSDU));
	} else if (ieee80211_is_back_req(fc)) {
		struct ieee80211_bar *bar = (void *)skb->data;
		u16 control = le16_to_cpu(bar->control);
		u16 ssn = le16_to_cpu(bar->start_seq_num);

		tx_flags |= TX_CMD_FLG_ACK | TX_CMD_FLG_BAR;
		tx_cmd->tid_tspec = (control &
				     IEEE80211_BAR_CTRL_TID_INFO_MASK) >>
			IEEE80211_BAR_CTRL_TID_INFO_SHIFT;
		WARN_ON_ONCE(tx_cmd->tid_tspec >= IWL_MAX_TID_COUNT);
		iwl_mvm_bar_check_trigger(mvm, bar->ra, tx_cmd->tid_tspec,
					  ssn);
	} else {
		tx_cmd->tid_tspec = IWL_TID_NON_QOS;
		if (info->flags & IEEE80211_TX_CTL_ASSIGN_SEQ)
			tx_flags |= TX_CMD_FLG_SEQ_CTL;
		else
			tx_flags &= ~TX_CMD_FLG_SEQ_CTL;
	}

	/* Default to 0 (BE) when tid_spec is set to IWL_TID_NON_QOS */
	if (tx_cmd->tid_tspec < IWL_MAX_TID_COUNT)
		ac = tid_to_mac80211_ac[tx_cmd->tid_tspec];
	else
		ac = tid_to_mac80211_ac[0];

	tx_flags |= iwl_mvm_bt_coex_tx_prio(mvm, hdr, info, ac) <<
			TX_CMD_FLG_BT_PRIO_POS;

	if (ieee80211_is_mgmt(fc)) {
		if (ieee80211_is_assoc_req(fc) || ieee80211_is_reassoc_req(fc))
			tx_cmd->pm_frame_timeout = cpu_to_le16(PM_FRAME_ASSOC);
		else if (ieee80211_is_action(fc))
			tx_cmd->pm_frame_timeout = cpu_to_le16(PM_FRAME_NONE);
		else
			tx_cmd->pm_frame_timeout = cpu_to_le16(PM_FRAME_MGMT);

		/* The spec allows Action frames in A-MPDU, we don't support
		 * it
		 */
		WARN_ON_ONCE(info->flags & IEEE80211_TX_CTL_AMPDU);
	} else if (info->control.flags & IEEE80211_TX_CTRL_PORT_CTRL_PROTO) {
		tx_cmd->pm_frame_timeout = cpu_to_le16(PM_FRAME_MGMT);
	} else {
		tx_cmd->pm_frame_timeout = cpu_to_le16(PM_FRAME_NONE);
	}

	if (ieee80211_is_data(fc) && len > mvm->rts_threshold &&
	    !is_multicast_ether_addr(ieee80211_get_DA(hdr)))
		tx_flags |= TX_CMD_FLG_PROT_REQUIRE;

	if (fw_has_capa(&mvm->fw->ucode_capa,
			IWL_UCODE_TLV_CAPA_TXPOWER_INSERTION_SUPPORT) &&
	    ieee80211_action_contains_tpc(skb))
		tx_flags |= TX_CMD_FLG_WRITE_TX_POWER;

	tx_cmd->tx_flags = cpu_to_le32(tx_flags);
	/* Total # bytes to be transmitted */
	tx_cmd->len = cpu_to_le16((u16)skb->len +
<<<<<<< HEAD
		(uintptr_t)info->driver_data[0]);
=======
		(uintptr_t)skb_info->driver_data[0]);
	tx_cmd->next_frame_len = 0;
>>>>>>> 5c08b0f5
	tx_cmd->life_time = cpu_to_le32(TX_CMD_LIFE_TIME_INFINITE);
	tx_cmd->sta_id = sta_id;

	/* padding is inserted later in transport */
	if (ieee80211_hdrlen(fc) % 4 &&
	    !(tx_cmd->offload_assist & cpu_to_le16(BIT(TX_CMD_OFFLD_AMSDU))))
		tx_cmd->offload_assist |= cpu_to_le16(BIT(TX_CMD_OFFLD_PAD));

	iwl_mvm_tx_csum(mvm, skb, hdr, info, tx_cmd);
}

/*
 * Sets the fields in the Tx cmd that are rate related
 */
void iwl_mvm_set_tx_cmd_rate(struct iwl_mvm *mvm, struct iwl_tx_cmd *tx_cmd,
			    struct ieee80211_tx_info *info,
			    struct ieee80211_sta *sta, __le16 fc)
{
	u32 rate_flags;
	int rate_idx;
	u8 rate_plcp;

	/* Set retry limit on RTS packets */
	tx_cmd->rts_retry_limit = IWL_RTS_DFAULT_RETRY_LIMIT;

	/* Set retry limit on DATA packets and Probe Responses*/
	if (ieee80211_is_probe_resp(fc)) {
		tx_cmd->data_retry_limit = IWL_MGMT_DFAULT_RETRY_LIMIT;
		tx_cmd->rts_retry_limit =
			min(tx_cmd->data_retry_limit, tx_cmd->rts_retry_limit);
	} else if (ieee80211_is_back_req(fc)) {
		tx_cmd->data_retry_limit = IWL_BAR_DFAULT_RETRY_LIMIT;
	} else {
		tx_cmd->data_retry_limit = IWL_DEFAULT_TX_RETRY;
	}

	/*
	 * for data packets, rate info comes from the table inside the fw. This
	 * table is controlled by LINK_QUALITY commands
	 */

	if (ieee80211_is_data(fc) && sta) {
		tx_cmd->initial_rate_index = 0;
		tx_cmd->tx_flags |= cpu_to_le32(TX_CMD_FLG_STA_RATE);
		return;
	} else if (ieee80211_is_back_req(fc)) {
		tx_cmd->tx_flags |=
			cpu_to_le32(TX_CMD_FLG_ACK | TX_CMD_FLG_BAR);
	}

	/* HT rate doesn't make sense for a non data frame */
	WARN_ONCE(info->control.rates[0].flags & IEEE80211_TX_RC_MCS,
		  "Got an HT rate (flags:0x%x/mcs:%d) for a non data frame (fc:0x%x)\n",
		  info->control.rates[0].flags,
		  info->control.rates[0].idx,
		  le16_to_cpu(fc));

	rate_idx = info->control.rates[0].idx;
	/* if the rate isn't a well known legacy rate, take the lowest one */
	if (rate_idx < 0 || rate_idx > IWL_RATE_COUNT_LEGACY)
		rate_idx = rate_lowest_index(
				&mvm->nvm_data->bands[info->band], sta);

	/* For 5 GHZ band, remap mac80211 rate indices into driver indices */
	if (info->band == NL80211_BAND_5GHZ)
		rate_idx += IWL_FIRST_OFDM_RATE;

	/* For 2.4 GHZ band, check that there is no need to remap */
	BUILD_BUG_ON(IWL_FIRST_CCK_RATE != 0);

	/* Get PLCP rate for tx_cmd->rate_n_flags */
	rate_plcp = iwl_mvm_mac80211_idx_to_hwrate(rate_idx);

	mvm->mgmt_last_antenna_idx =
		iwl_mvm_next_antenna(mvm, iwl_mvm_get_valid_tx_ant(mvm),
				     mvm->mgmt_last_antenna_idx);

	if (info->band == NL80211_BAND_2GHZ &&
	    !iwl_mvm_bt_coex_is_shared_ant_avail(mvm))
		rate_flags = mvm->cfg->non_shared_ant << RATE_MCS_ANT_POS;
	else
		rate_flags =
			BIT(mvm->mgmt_last_antenna_idx) << RATE_MCS_ANT_POS;

	/* Set CCK flag as needed */
	if ((rate_idx >= IWL_FIRST_CCK_RATE) && (rate_idx <= IWL_LAST_CCK_RATE))
		rate_flags |= RATE_MCS_CCK_MSK;

	/* Set the rate in the TX cmd */
	tx_cmd->rate_n_flags = cpu_to_le32((u32)rate_plcp | rate_flags);
}

/*
 * Sets the fields in the Tx cmd that are crypto related
 */
static void iwl_mvm_set_tx_cmd_crypto(struct iwl_mvm *mvm,
				      struct ieee80211_tx_info *info,
				      struct iwl_tx_cmd *tx_cmd,
				      struct sk_buff *skb_frag,
				      int hdrlen)
{
	struct ieee80211_key_conf *keyconf = info->control.hw_key;
	u8 *crypto_hdr = skb_frag->data + hdrlen;
	u64 pn;

	switch (keyconf->cipher) {
	case WLAN_CIPHER_SUITE_CCMP:
	case WLAN_CIPHER_SUITE_CCMP_256:
		iwl_mvm_set_tx_cmd_ccmp(info, tx_cmd);
		pn = atomic64_inc_return(&keyconf->tx_pn);
		crypto_hdr[0] = pn;
		crypto_hdr[2] = 0;
		crypto_hdr[3] = 0x20 | (keyconf->keyidx << 6);
		crypto_hdr[1] = pn >> 8;
		crypto_hdr[4] = pn >> 16;
		crypto_hdr[5] = pn >> 24;
		crypto_hdr[6] = pn >> 32;
		crypto_hdr[7] = pn >> 40;
		break;

	case WLAN_CIPHER_SUITE_TKIP:
		tx_cmd->sec_ctl = TX_CMD_SEC_TKIP;
		pn = atomic64_inc_return(&keyconf->tx_pn);
		ieee80211_tkip_add_iv(crypto_hdr, keyconf, pn);
		ieee80211_get_tkip_p2k(keyconf, skb_frag, tx_cmd->key);
		break;

	case WLAN_CIPHER_SUITE_WEP104:
		tx_cmd->sec_ctl |= TX_CMD_SEC_KEY128;
		/* fall through */
	case WLAN_CIPHER_SUITE_WEP40:
		tx_cmd->sec_ctl |= TX_CMD_SEC_WEP |
			((keyconf->keyidx << TX_CMD_SEC_WEP_KEY_IDX_POS) &
			  TX_CMD_SEC_WEP_KEY_IDX_MSK);

		memcpy(&tx_cmd->key[3], keyconf->key, keyconf->keylen);
		break;
	default:
		tx_cmd->sec_ctl |= TX_CMD_SEC_EXT;
	}
}

/*
 * Allocates and sets the Tx cmd the driver data pointers in the skb
 */
static struct iwl_device_cmd *
iwl_mvm_set_tx_params(struct iwl_mvm *mvm, struct sk_buff *skb,
		      struct ieee80211_tx_info *info, int hdrlen,
		      struct ieee80211_sta *sta, u8 sta_id)
{
	struct ieee80211_hdr *hdr = (struct ieee80211_hdr *)skb->data;
	struct ieee80211_tx_info *skb_info = IEEE80211_SKB_CB(skb);
	struct iwl_device_cmd *dev_cmd;
	struct iwl_tx_cmd *tx_cmd;

	dev_cmd = iwl_trans_alloc_tx_cmd(mvm->trans);

	if (unlikely(!dev_cmd))
		return NULL;

	memset(dev_cmd, 0, sizeof(*dev_cmd));
	dev_cmd->hdr.cmd = TX_CMD;
	tx_cmd = (struct iwl_tx_cmd *)dev_cmd->payload;

	if (info->control.hw_key)
		iwl_mvm_set_tx_cmd_crypto(mvm, info, tx_cmd, skb, hdrlen);

	iwl_mvm_set_tx_cmd(mvm, skb, tx_cmd, info, sta_id);

	iwl_mvm_set_tx_cmd_rate(mvm, tx_cmd, info, sta, hdr->frame_control);

	memset(&skb_info->status, 0, sizeof(skb_info->status));
	memset(skb_info->driver_data, 0, sizeof(skb_info->driver_data));

	skb_info->driver_data[1] = dev_cmd;

	return dev_cmd;
}

int iwl_mvm_tx_skb_non_sta(struct iwl_mvm *mvm, struct sk_buff *skb)
{
	struct ieee80211_hdr *hdr = (struct ieee80211_hdr *)skb->data;
	struct ieee80211_tx_info *skb_info = IEEE80211_SKB_CB(skb);
	struct ieee80211_tx_info info;
	struct iwl_device_cmd *dev_cmd;
	struct iwl_tx_cmd *tx_cmd;
	u8 sta_id;
	int hdrlen = ieee80211_hdrlen(hdr->frame_control);

	memcpy(&info, skb->cb, sizeof(info));

	if (WARN_ON_ONCE(info.flags & IEEE80211_TX_CTL_AMPDU))
		return -1;

	if (WARN_ON_ONCE(info.flags & IEEE80211_TX_CTL_SEND_AFTER_DTIM &&
			 (!info.control.vif ||
			  info.hw_queue != info.control.vif->cab_queue)))
		return -1;

	/* This holds the amsdu headers length */
	skb_info->driver_data[0] = (void *)(uintptr_t)0;

	/*
	 * IWL_MVM_OFFCHANNEL_QUEUE is used for ROC packets that can be used
	 * in 2 different types of vifs, P2P & STATION. P2P uses the offchannel
	 * queue. STATION (HS2.0) uses the auxiliary context of the FW,
	 * and hence needs to be sent on the aux queue
	 */
	if (IEEE80211_SKB_CB(skb)->hw_queue == IWL_MVM_OFFCHANNEL_QUEUE &&
	    info.control.vif->type == NL80211_IFTYPE_STATION)
		IEEE80211_SKB_CB(skb)->hw_queue = mvm->aux_queue;

	/*
	 * If the interface on which the frame is sent is the P2P_DEVICE
	 * or an AP/GO interface use the broadcast station associated
	 * with it; otherwise if the interface is a managed interface
	 * use the AP station associated with it for multicast traffic
	 * (this is not possible for unicast packets as a TLDS discovery
	 * response are sent without a station entry); otherwise use the
	 * AUX station.
	 */
	sta_id = mvm->aux_sta.sta_id;
	if (info.control.vif) {
		struct iwl_mvm_vif *mvmvif =
			iwl_mvm_vif_from_mac80211(info.control.vif);

		if (info.control.vif->type == NL80211_IFTYPE_P2P_DEVICE ||
		    info.control.vif->type == NL80211_IFTYPE_AP)
			sta_id = mvmvif->bcast_sta.sta_id;
		else if (info.control.vif->type == NL80211_IFTYPE_STATION &&
			 is_multicast_ether_addr(hdr->addr1)) {
			u8 ap_sta_id = ACCESS_ONCE(mvmvif->ap_sta_id);

			if (ap_sta_id != IWL_MVM_STATION_COUNT)
				sta_id = ap_sta_id;
		}
	}

	IWL_DEBUG_TX(mvm, "station Id %d, queue=%d\n", sta_id, info.hw_queue);

	dev_cmd = iwl_mvm_set_tx_params(mvm, skb, &info, hdrlen, NULL, sta_id);
	if (!dev_cmd)
		return -1;

	tx_cmd = (struct iwl_tx_cmd *)dev_cmd->payload;

	/* Copy MAC header from skb into command buffer */
	memcpy(tx_cmd->hdr, hdr, hdrlen);

	if (iwl_trans_tx(mvm->trans, skb, dev_cmd, info.hw_queue)) {
		iwl_trans_free_tx_cmd(mvm->trans, dev_cmd);
		return -1;
	}

	/*
	 * Increase the pending frames counter, so that later when a reply comes
	 * in and the counter is decreased - we don't start getting negative
	 * values.
	 * Note that we don't need to make sure it isn't agg'd, since we're
	 * TXing non-sta
	 */
	atomic_inc(&mvm->pending_frames[sta_id]);

	return 0;
}

#ifdef CONFIG_INET
static int iwl_mvm_tx_tso(struct iwl_mvm *mvm, struct sk_buff *skb,
			  struct ieee80211_tx_info *info,
			  struct ieee80211_sta *sta,
			  struct sk_buff_head *mpdus_skb)
{
	struct iwl_mvm_sta *mvmsta = iwl_mvm_sta_from_mac80211(sta);
	struct ieee80211_hdr *hdr = (void *)skb->data;
	unsigned int mss = skb_shinfo(skb)->gso_size;
	struct sk_buff *tmp, *next;
	char cb[sizeof(skb->cb)];
	unsigned int num_subframes, tcp_payload_len, subf_len, max_amsdu_len;
	bool ipv4 = (skb->protocol == htons(ETH_P_IP));
	u16 ip_base_id = ipv4 ? ntohs(ip_hdr(skb)->id) : 0;
	u16 amsdu_add, snap_ip_tcp, pad, i = 0;
	unsigned int dbg_max_amsdu_len;
	netdev_features_t netdev_features = NETIF_F_CSUM_MASK | NETIF_F_SG;
	u8 *qc, tid, txf;

	snap_ip_tcp = 8 + skb_transport_header(skb) - skb_network_header(skb) +
		tcp_hdrlen(skb);

	qc = ieee80211_get_qos_ctl(hdr);
	tid = *qc & IEEE80211_QOS_CTL_TID_MASK;
	if (WARN_ON_ONCE(tid >= IWL_MAX_TID_COUNT))
		return -EINVAL;

	if (!sta->max_amsdu_len ||
	    !ieee80211_is_data_qos(hdr->frame_control) ||
	    !mvmsta->tlc_amsdu) {
		num_subframes = 1;
		pad = 0;
		goto segment;
	}

	/*
	 * Do not build AMSDU for IPv6 with extension headers.
	 * ask stack to segment and checkum the generated MPDUs for us.
	 */
	if (skb->protocol == htons(ETH_P_IPV6) &&
	    ((struct ipv6hdr *)skb_network_header(skb))->nexthdr !=
	    IPPROTO_TCP) {
		num_subframes = 1;
		pad = 0;
		netdev_features &= ~NETIF_F_CSUM_MASK;
		goto segment;
	}

	/*
	 * No need to lock amsdu_in_ampdu_allowed since it can't be modified
	 * during an BA session.
	 */
	if (info->flags & IEEE80211_TX_CTL_AMPDU &&
	    !mvmsta->tid_data[tid].amsdu_in_ampdu_allowed) {
		num_subframes = 1;
		pad = 0;
		goto segment;
	}

	max_amsdu_len = sta->max_amsdu_len;
	dbg_max_amsdu_len = ACCESS_ONCE(mvm->max_amsdu_len);

	/* the Tx FIFO to which this A-MSDU will be routed */
	txf = iwl_mvm_ac_to_tx_fifo[tid_to_mac80211_ac[tid]];

	/*
	 * Don't send an AMSDU that will be longer than the TXF.
	 * Add a security margin of 256 for the TX command + headers.
	 * We also want to have the start of the next packet inside the
	 * fifo to be able to send bursts.
	 */
	max_amsdu_len = min_t(unsigned int, max_amsdu_len,
			      mvm->shared_mem_cfg.txfifo_size[txf] - 256);

	if (dbg_max_amsdu_len)
		max_amsdu_len = min_t(unsigned int, max_amsdu_len,
				      dbg_max_amsdu_len);

	/*
	 * Limit A-MSDU in A-MPDU to 4095 bytes when VHT is not
	 * supported. This is a spec requirement (IEEE 802.11-2015
	 * section 8.7.3 NOTE 3).
	 */
	if (info->flags & IEEE80211_TX_CTL_AMPDU &&
	    !sta->vht_cap.vht_supported)
		max_amsdu_len = min_t(unsigned int, max_amsdu_len, 4095);

	/* Sub frame header + SNAP + IP header + TCP header + MSS */
	subf_len = sizeof(struct ethhdr) + snap_ip_tcp + mss;
	pad = (4 - subf_len) & 0x3;

	/*
	 * If we have N subframes in the A-MSDU, then the A-MSDU's size is
	 * N * subf_len + (N - 1) * pad.
	 */
	num_subframes = (max_amsdu_len + pad) / (subf_len + pad);
	if (num_subframes > 1)
		*qc |= IEEE80211_QOS_CTL_A_MSDU_PRESENT;

	tcp_payload_len = skb_tail_pointer(skb) - skb_transport_header(skb) -
		tcp_hdrlen(skb) + skb->data_len;

	/*
	 * Make sure we have enough TBs for the A-MSDU:
	 *	2 for each subframe
	 *	1 more for each fragment
	 *	1 more for the potential data in the header
	 */
	num_subframes =
		min_t(unsigned int, num_subframes,
		      (mvm->trans->max_skb_frags - 1 -
		       skb_shinfo(skb)->nr_frags) / 2);

	/* This skb fits in one single A-MSDU */
	if (num_subframes * mss >= tcp_payload_len) {
		struct ieee80211_tx_info *skb_info = IEEE80211_SKB_CB(skb);

		/*
		 * Compute the length of all the data added for the A-MSDU.
		 * This will be used to compute the length to write in the TX
		 * command. We have: SNAP + IP + TCP for n -1 subframes and
		 * ETH header for n subframes. Note that the original skb
		 * already had one set of SNAP / IP / TCP headers.
		 */
		num_subframes = DIV_ROUND_UP(tcp_payload_len, mss);
		amsdu_add = num_subframes * sizeof(struct ethhdr) +
			(num_subframes - 1) * (snap_ip_tcp + pad);
		/* This holds the amsdu headers length */
		skb_info->driver_data[0] = (void *)(uintptr_t)amsdu_add;

		__skb_queue_tail(mpdus_skb, skb);
		return 0;
	}

	/*
	 * Trick the segmentation function to make it
	 * create SKBs that can fit into one A-MSDU.
	 */
segment:
	skb_shinfo(skb)->gso_size = num_subframes * mss;
	memcpy(cb, skb->cb, sizeof(cb));

	next = skb_gso_segment(skb, netdev_features);
	skb_shinfo(skb)->gso_size = mss;
	if (WARN_ON_ONCE(IS_ERR(next)))
		return -EINVAL;
	else if (next)
		consume_skb(skb);

	while (next) {
		tmp = next;
		next = tmp->next;

		memcpy(tmp->cb, cb, sizeof(tmp->cb));
		/*
		 * Compute the length of all the data added for the A-MSDU.
		 * This will be used to compute the length to write in the TX
		 * command. We have: SNAP + IP + TCP for n -1 subframes and
		 * ETH header for n subframes.
		 */
		tcp_payload_len = skb_tail_pointer(tmp) -
			skb_transport_header(tmp) -
			tcp_hdrlen(tmp) + tmp->data_len;

		if (ipv4)
			ip_hdr(tmp)->id = htons(ip_base_id + i * num_subframes);

		if (tcp_payload_len > mss) {
			struct ieee80211_tx_info *skb_info =
				IEEE80211_SKB_CB(tmp);

			num_subframes = DIV_ROUND_UP(tcp_payload_len, mss);
			amsdu_add = num_subframes * sizeof(struct ethhdr) +
				(num_subframes - 1) * (snap_ip_tcp + pad);
			skb_info->driver_data[0] =
				(void *)(uintptr_t)amsdu_add;
			skb_shinfo(tmp)->gso_size = mss;
		} else {
			qc = ieee80211_get_qos_ctl((void *)tmp->data);

			if (ipv4)
				ip_send_check(ip_hdr(tmp));
			*qc &= ~IEEE80211_QOS_CTL_A_MSDU_PRESENT;
			skb_shinfo(tmp)->gso_size = 0;
		}

		tmp->prev = NULL;
		tmp->next = NULL;

		__skb_queue_tail(mpdus_skb, tmp);
		i++;
	}

	return 0;
}
#else /* CONFIG_INET */
static int iwl_mvm_tx_tso(struct iwl_mvm *mvm, struct sk_buff *skb,
			  struct ieee80211_tx_info *info,
			  struct ieee80211_sta *sta,
			  struct sk_buff_head *mpdus_skb)
{
	/* Impossible to get TSO with CONFIG_INET */
	WARN_ON(1);

	return -1;
}
#endif

static void iwl_mvm_tx_add_stream(struct iwl_mvm *mvm,
				  struct iwl_mvm_sta *mvm_sta, u8 tid,
				  struct sk_buff *skb)
{
	struct ieee80211_tx_info *info = IEEE80211_SKB_CB(skb);
	u8 mac_queue = info->hw_queue;
	struct sk_buff_head *deferred_tx_frames;

	lockdep_assert_held(&mvm_sta->lock);

	mvm_sta->deferred_traffic_tid_map |= BIT(tid);
	set_bit(mvm_sta->sta_id, mvm->sta_deferred_frames);

	deferred_tx_frames = &mvm_sta->tid_data[tid].deferred_tx_frames;

	skb_queue_tail(deferred_tx_frames, skb);

	/*
	 * The first deferred frame should've stopped the MAC queues, so we
	 * should never get a second deferred frame for the RA/TID.
	 */
	if (!WARN(skb_queue_len(deferred_tx_frames) != 1,
		  "RATID %d/%d has %d deferred frames\n", mvm_sta->sta_id, tid,
		  skb_queue_len(deferred_tx_frames))) {
		iwl_mvm_stop_mac_queues(mvm, BIT(mac_queue));
		schedule_work(&mvm->add_stream_wk);
	}
}

/*
 * Sets the fields in the Tx cmd that are crypto related
 */
static int iwl_mvm_tx_mpdu(struct iwl_mvm *mvm, struct sk_buff *skb,
			   struct ieee80211_tx_info *info,
			   struct ieee80211_sta *sta)
{
	struct ieee80211_hdr *hdr = (struct ieee80211_hdr *)skb->data;
	struct iwl_mvm_sta *mvmsta;
	struct iwl_device_cmd *dev_cmd;
	struct iwl_tx_cmd *tx_cmd;
	__le16 fc;
	u16 seq_number = 0;
	u8 tid = IWL_MAX_TID_COUNT;
	u8 txq_id = info->hw_queue;
	bool is_ampdu = false;
	int hdrlen;

	mvmsta = iwl_mvm_sta_from_mac80211(sta);
	fc = hdr->frame_control;
	hdrlen = ieee80211_hdrlen(fc);

	if (WARN_ON_ONCE(!mvmsta))
		return -1;

	if (WARN_ON_ONCE(mvmsta->sta_id == IWL_MVM_STATION_COUNT))
		return -1;

	dev_cmd = iwl_mvm_set_tx_params(mvm, skb, info, hdrlen,
					sta, mvmsta->sta_id);
	if (!dev_cmd)
		goto drop;

	tx_cmd = (struct iwl_tx_cmd *)dev_cmd->payload;
	/* From now on, we cannot access info->control */

	/*
	 * we handle that entirely ourselves -- for uAPSD the firmware
	 * will always send a notification, and for PS-Poll responses
	 * we'll notify mac80211 when getting frame status
	 */
	info->flags &= ~IEEE80211_TX_STATUS_EOSP;

	spin_lock(&mvmsta->lock);

	if (ieee80211_is_data_qos(fc) && !ieee80211_is_qos_nullfunc(fc)) {
		u8 *qc = NULL;
		qc = ieee80211_get_qos_ctl(hdr);
		tid = qc[0] & IEEE80211_QOS_CTL_TID_MASK;
		if (WARN_ON_ONCE(tid >= IWL_MAX_TID_COUNT))
			goto drop_unlock_sta;

		seq_number = mvmsta->tid_data[tid].seq_number;
		seq_number &= IEEE80211_SCTL_SEQ;
		hdr->seq_ctrl &= cpu_to_le16(IEEE80211_SCTL_FRAG);
		hdr->seq_ctrl |= cpu_to_le16(seq_number);
		is_ampdu = info->flags & IEEE80211_TX_CTL_AMPDU;
	} else if (iwl_mvm_is_dqa_supported(mvm) &&
		   (ieee80211_is_qos_nullfunc(fc) ||
		    ieee80211_is_nullfunc(fc))) {
		/*
		 * nullfunc frames should go to the MGMT queue regardless of QOS
		 */
		tid = IWL_MAX_TID_COUNT;
		txq_id = mvmsta->tid_data[tid].txq_id;
	}

	/* Copy MAC header from skb into command buffer */
	memcpy(tx_cmd->hdr, hdr, hdrlen);

	WARN_ON_ONCE(info->flags & IEEE80211_TX_CTL_SEND_AFTER_DTIM);

	if (sta->tdls) {
		/* default to TID 0 for non-QoS packets */
		u8 tdls_tid = tid == IWL_MAX_TID_COUNT ? 0 : tid;

		txq_id = mvmsta->hw_queue[tid_to_mac80211_ac[tdls_tid]];
	}

	if (is_ampdu) {
		if (WARN_ON_ONCE(mvmsta->tid_data[tid].state != IWL_AGG_ON))
			goto drop_unlock_sta;
		txq_id = mvmsta->tid_data[tid].txq_id;
	}

	if (iwl_mvm_is_dqa_supported(mvm)) {
		if (unlikely(mvmsta->tid_data[tid].txq_id ==
			     IEEE80211_INVAL_HW_QUEUE)) {
			iwl_mvm_tx_add_stream(mvm, mvmsta, tid, skb);

			/*
			 * The frame is now deferred, and the worker scheduled
			 * will re-allocate it, so we can free it for now.
			 */
			iwl_trans_free_tx_cmd(mvm->trans, dev_cmd);
			spin_unlock(&mvmsta->lock);
			return 0;
		}

		txq_id = mvmsta->tid_data[tid].txq_id;
	}

	IWL_DEBUG_TX(mvm, "TX to [%d|%d] Q:%d - seq: 0x%x\n", mvmsta->sta_id,
		     tid, txq_id, IEEE80211_SEQ_TO_SN(seq_number));

	if (iwl_trans_tx(mvm->trans, skb, dev_cmd, txq_id))
		goto drop_unlock_sta;

	if (tid < IWL_MAX_TID_COUNT && !ieee80211_has_morefrags(fc))
		mvmsta->tid_data[tid].seq_number = seq_number + 0x10;

	spin_unlock(&mvmsta->lock);

	if (txq_id < mvm->first_agg_queue)
		atomic_inc(&mvm->pending_frames[mvmsta->sta_id]);

	return 0;

drop_unlock_sta:
	iwl_trans_free_tx_cmd(mvm->trans, dev_cmd);
	spin_unlock(&mvmsta->lock);
drop:
	return -1;
}

int iwl_mvm_tx_skb(struct iwl_mvm *mvm, struct sk_buff *skb,
		   struct ieee80211_sta *sta)
{
	struct iwl_mvm_sta *mvmsta = iwl_mvm_sta_from_mac80211(sta);
	struct ieee80211_tx_info *skb_info = IEEE80211_SKB_CB(skb);
	struct ieee80211_tx_info info;
	struct sk_buff_head mpdus_skbs;
	unsigned int payload_len;
	int ret;

	if (WARN_ON_ONCE(!mvmsta))
		return -1;

	if (WARN_ON_ONCE(mvmsta->sta_id == IWL_MVM_STATION_COUNT))
		return -1;

	memcpy(&info, skb->cb, sizeof(info));

	/* This holds the amsdu headers length */
	skb_info->driver_data[0] = (void *)(uintptr_t)0;

	if (!skb_is_gso(skb))
		return iwl_mvm_tx_mpdu(mvm, skb, &info, sta);

	payload_len = skb_tail_pointer(skb) - skb_transport_header(skb) -
		tcp_hdrlen(skb) + skb->data_len;

	if (payload_len <= skb_shinfo(skb)->gso_size)
		return iwl_mvm_tx_mpdu(mvm, skb, &info, sta);

	__skb_queue_head_init(&mpdus_skbs);

	ret = iwl_mvm_tx_tso(mvm, skb, &info, sta, &mpdus_skbs);
	if (ret)
		return ret;

	if (WARN_ON(skb_queue_empty(&mpdus_skbs)))
		return ret;

	while (!skb_queue_empty(&mpdus_skbs)) {
		skb = __skb_dequeue(&mpdus_skbs);

		ret = iwl_mvm_tx_mpdu(mvm, skb, &info, sta);
		if (ret) {
			__skb_queue_purge(&mpdus_skbs);
			return ret;
		}
	}

	return 0;
}

static void iwl_mvm_check_ratid_empty(struct iwl_mvm *mvm,
				      struct ieee80211_sta *sta, u8 tid)
{
	struct iwl_mvm_sta *mvmsta = iwl_mvm_sta_from_mac80211(sta);
	struct iwl_mvm_tid_data *tid_data = &mvmsta->tid_data[tid];
	struct ieee80211_vif *vif = mvmsta->vif;

	lockdep_assert_held(&mvmsta->lock);

	if ((tid_data->state == IWL_AGG_ON ||
	     tid_data->state == IWL_EMPTYING_HW_QUEUE_DELBA) &&
	    iwl_mvm_tid_queued(tid_data) == 0) {
		/*
		 * Now that this aggregation queue is empty tell mac80211 so it
		 * knows we no longer have frames buffered for the station on
		 * this TID (for the TIM bitmap calculation.)
		 */
		ieee80211_sta_set_buffered(sta, tid, false);
	}

	if (tid_data->ssn != tid_data->next_reclaimed)
		return;

	switch (tid_data->state) {
	case IWL_EMPTYING_HW_QUEUE_ADDBA:
		IWL_DEBUG_TX_QUEUES(mvm,
				    "Can continue addBA flow ssn = next_recl = %d\n",
				    tid_data->next_reclaimed);
		tid_data->state = IWL_AGG_STARTING;
		ieee80211_start_tx_ba_cb_irqsafe(vif, sta->addr, tid);
		break;

	case IWL_EMPTYING_HW_QUEUE_DELBA:
		IWL_DEBUG_TX_QUEUES(mvm,
				    "Can continue DELBA flow ssn = next_recl = %d\n",
				    tid_data->next_reclaimed);
		iwl_mvm_disable_txq(mvm, tid_data->txq_id,
				    vif->hw_queue[tid_to_mac80211_ac[tid]], tid,
				    CMD_ASYNC);
		tid_data->state = IWL_AGG_OFF;
		ieee80211_stop_tx_ba_cb_irqsafe(vif, sta->addr, tid);
		break;

	default:
		break;
	}
}

#ifdef CONFIG_IWLWIFI_DEBUG
const char *iwl_mvm_get_tx_fail_reason(u32 status)
{
#define TX_STATUS_FAIL(x) case TX_STATUS_FAIL_ ## x: return #x
#define TX_STATUS_POSTPONE(x) case TX_STATUS_POSTPONE_ ## x: return #x

	switch (status & TX_STATUS_MSK) {
	case TX_STATUS_SUCCESS:
		return "SUCCESS";
	TX_STATUS_POSTPONE(DELAY);
	TX_STATUS_POSTPONE(FEW_BYTES);
	TX_STATUS_POSTPONE(BT_PRIO);
	TX_STATUS_POSTPONE(QUIET_PERIOD);
	TX_STATUS_POSTPONE(CALC_TTAK);
	TX_STATUS_FAIL(INTERNAL_CROSSED_RETRY);
	TX_STATUS_FAIL(SHORT_LIMIT);
	TX_STATUS_FAIL(LONG_LIMIT);
	TX_STATUS_FAIL(UNDERRUN);
	TX_STATUS_FAIL(DRAIN_FLOW);
	TX_STATUS_FAIL(RFKILL_FLUSH);
	TX_STATUS_FAIL(LIFE_EXPIRE);
	TX_STATUS_FAIL(DEST_PS);
	TX_STATUS_FAIL(HOST_ABORTED);
	TX_STATUS_FAIL(BT_RETRY);
	TX_STATUS_FAIL(STA_INVALID);
	TX_STATUS_FAIL(FRAG_DROPPED);
	TX_STATUS_FAIL(TID_DISABLE);
	TX_STATUS_FAIL(FIFO_FLUSHED);
	TX_STATUS_FAIL(SMALL_CF_POLL);
	TX_STATUS_FAIL(FW_DROP);
	TX_STATUS_FAIL(STA_COLOR_MISMATCH);
	}

	return "UNKNOWN";

#undef TX_STATUS_FAIL
#undef TX_STATUS_POSTPONE
}
#endif /* CONFIG_IWLWIFI_DEBUG */

void iwl_mvm_hwrate_to_tx_rate(u32 rate_n_flags,
			       enum nl80211_band band,
			       struct ieee80211_tx_rate *r)
{
	if (rate_n_flags & RATE_HT_MCS_GF_MSK)
		r->flags |= IEEE80211_TX_RC_GREEN_FIELD;
	switch (rate_n_flags & RATE_MCS_CHAN_WIDTH_MSK) {
	case RATE_MCS_CHAN_WIDTH_20:
		break;
	case RATE_MCS_CHAN_WIDTH_40:
		r->flags |= IEEE80211_TX_RC_40_MHZ_WIDTH;
		break;
	case RATE_MCS_CHAN_WIDTH_80:
		r->flags |= IEEE80211_TX_RC_80_MHZ_WIDTH;
		break;
	case RATE_MCS_CHAN_WIDTH_160:
		r->flags |= IEEE80211_TX_RC_160_MHZ_WIDTH;
		break;
	}
	if (rate_n_flags & RATE_MCS_SGI_MSK)
		r->flags |= IEEE80211_TX_RC_SHORT_GI;
	if (rate_n_flags & RATE_MCS_HT_MSK) {
		r->flags |= IEEE80211_TX_RC_MCS;
		r->idx = rate_n_flags & RATE_HT_MCS_INDEX_MSK;
	} else if (rate_n_flags & RATE_MCS_VHT_MSK) {
		ieee80211_rate_set_vht(
			r, rate_n_flags & RATE_VHT_MCS_RATE_CODE_MSK,
			((rate_n_flags & RATE_VHT_MCS_NSS_MSK) >>
						RATE_VHT_MCS_NSS_POS) + 1);
		r->flags |= IEEE80211_TX_RC_VHT_MCS;
	} else {
		r->idx = iwl_mvm_legacy_rate_to_mac80211_idx(rate_n_flags,
							     band);
	}
}

/**
 * translate ucode response to mac80211 tx status control values
 */
static void iwl_mvm_hwrate_to_tx_status(u32 rate_n_flags,
					struct ieee80211_tx_info *info)
{
	struct ieee80211_tx_rate *r = &info->status.rates[0];

	info->status.antenna =
		((rate_n_flags & RATE_MCS_ANT_ABC_MSK) >> RATE_MCS_ANT_POS);
	iwl_mvm_hwrate_to_tx_rate(rate_n_flags, info->band, r);
}

static void iwl_mvm_tx_status_check_trigger(struct iwl_mvm *mvm,
					    u32 status)
{
	struct iwl_fw_dbg_trigger_tlv *trig;
	struct iwl_fw_dbg_trigger_tx_status *status_trig;
	int i;

	if (!iwl_fw_dbg_trigger_enabled(mvm->fw, FW_DBG_TRIGGER_TX_STATUS))
		return;

	trig = iwl_fw_dbg_get_trigger(mvm->fw, FW_DBG_TRIGGER_TX_STATUS);
	status_trig = (void *)trig->data;

	if (!iwl_fw_dbg_trigger_check_stop(mvm, NULL, trig))
		return;

	for (i = 0; i < ARRAY_SIZE(status_trig->statuses); i++) {
		/* don't collect on status 0 */
		if (!status_trig->statuses[i].status)
			break;

		if (status_trig->statuses[i].status != (status & TX_STATUS_MSK))
			continue;

		iwl_mvm_fw_dbg_collect_trig(mvm, trig,
					    "Tx status %d was received",
					    status & TX_STATUS_MSK);
		break;
	}
}

static void iwl_mvm_rx_tx_cmd_single(struct iwl_mvm *mvm,
				     struct iwl_rx_packet *pkt)
{
	struct ieee80211_sta *sta;
	u16 sequence = le16_to_cpu(pkt->hdr.sequence);
	int txq_id = SEQ_TO_QUEUE(sequence);
	struct iwl_mvm_tx_resp *tx_resp = (void *)pkt->data;
	int sta_id = IWL_MVM_TX_RES_GET_RA(tx_resp->ra_tid);
	int tid = IWL_MVM_TX_RES_GET_TID(tx_resp->ra_tid);
	u32 status = le16_to_cpu(tx_resp->status.status);
	u16 ssn = iwl_mvm_get_scd_ssn(tx_resp);
	struct iwl_mvm_sta *mvmsta;
	struct sk_buff_head skbs;
	u8 skb_freed = 0;
	u16 next_reclaimed, seq_ctl;
	bool is_ndp = false;

	__skb_queue_head_init(&skbs);

	seq_ctl = le16_to_cpu(tx_resp->seq_ctl);

	/* we can free until ssn % q.n_bd not inclusive */
	iwl_trans_reclaim(mvm->trans, txq_id, ssn, &skbs);

	while (!skb_queue_empty(&skbs)) {
		struct sk_buff *skb = __skb_dequeue(&skbs);
		struct ieee80211_tx_info *info = IEEE80211_SKB_CB(skb);

		skb_freed++;

		iwl_trans_free_tx_cmd(mvm->trans, info->driver_data[1]);

		memset(&info->status, 0, sizeof(info->status));

		info->flags &= ~IEEE80211_TX_CTL_AMPDU;

		/* inform mac80211 about what happened with the frame */
		switch (status & TX_STATUS_MSK) {
		case TX_STATUS_SUCCESS:
		case TX_STATUS_DIRECT_DONE:
			info->flags |= IEEE80211_TX_STAT_ACK;
			break;
		case TX_STATUS_FAIL_DEST_PS:
			info->flags |= IEEE80211_TX_STAT_TX_FILTERED;
			break;
		default:
			break;
		}

		iwl_mvm_tx_status_check_trigger(mvm, status);

		info->status.rates[0].count = tx_resp->failure_frame + 1;
		iwl_mvm_hwrate_to_tx_status(le32_to_cpu(tx_resp->initial_rate),
					    info);
		info->status.status_driver_data[1] =
			(void *)(uintptr_t)le32_to_cpu(tx_resp->initial_rate);

		/* Single frame failure in an AMPDU queue => send BAR */
		if (txq_id >= mvm->first_agg_queue &&
		    !(info->flags & IEEE80211_TX_STAT_ACK) &&
		    !(info->flags & IEEE80211_TX_STAT_TX_FILTERED))
			info->flags |= IEEE80211_TX_STAT_AMPDU_NO_BACK;

		/* W/A FW bug: seq_ctl is wrong when the status isn't success */
		if (status != TX_STATUS_SUCCESS) {
			struct ieee80211_hdr *hdr = (void *)skb->data;
			seq_ctl = le16_to_cpu(hdr->seq_ctrl);
		}

		if (unlikely(!seq_ctl)) {
			struct ieee80211_hdr *hdr = (void *)skb->data;

			/*
			 * If it is an NDP, we can't update next_reclaim since
			 * its sequence control is 0. Note that for that same
			 * reason, NDPs are never sent to A-MPDU'able queues
			 * so that we can never have more than one freed frame
			 * for a single Tx resonse (see WARN_ON below).
			 */
			if (ieee80211_is_qos_nullfunc(hdr->frame_control))
				is_ndp = true;
		}

		/*
		 * TODO: this is not accurate if we are freeing more than one
		 * packet.
		 */
		info->status.tx_time =
			le16_to_cpu(tx_resp->wireless_media_time);
		BUILD_BUG_ON(ARRAY_SIZE(info->status.status_driver_data) < 1);
		info->status.status_driver_data[0] =
				(void *)(uintptr_t)tx_resp->reduced_tpc;

		ieee80211_tx_status(mvm->hw, skb);
	}

	if (txq_id >= mvm->first_agg_queue) {
		/* If this is an aggregation queue, we use the ssn since:
		 * ssn = wifi seq_num % 256.
		 * The seq_ctl is the sequence control of the packet to which
		 * this Tx response relates. But if there is a hole in the
		 * bitmap of the BA we received, this Tx response may allow to
		 * reclaim the hole and all the subsequent packets that were
		 * already acked. In that case, seq_ctl != ssn, and the next
		 * packet to be reclaimed will be ssn and not seq_ctl. In that
		 * case, several packets will be reclaimed even if
		 * frame_count = 1.
		 *
		 * The ssn is the index (% 256) of the latest packet that has
		 * treated (acked / dropped) + 1.
		 */
		next_reclaimed = ssn;
	} else {
		/* The next packet to be reclaimed is the one after this one */
		next_reclaimed = IEEE80211_SEQ_TO_SN(seq_ctl + 0x10);
	}

	IWL_DEBUG_TX_REPLY(mvm,
			   "TXQ %d status %s (0x%08x)\n",
			   txq_id, iwl_mvm_get_tx_fail_reason(status), status);

	IWL_DEBUG_TX_REPLY(mvm,
			   "\t\t\t\tinitial_rate 0x%x retries %d, idx=%d ssn=%d next_reclaimed=0x%x seq_ctl=0x%x\n",
			   le32_to_cpu(tx_resp->initial_rate),
			   tx_resp->failure_frame, SEQ_TO_INDEX(sequence),
			   ssn, next_reclaimed, seq_ctl);

	rcu_read_lock();

	sta = rcu_dereference(mvm->fw_id_to_mac_id[sta_id]);
	/*
	 * sta can't be NULL otherwise it'd mean that the sta has been freed in
	 * the firmware while we still have packets for it in the Tx queues.
	 */
	if (WARN_ON_ONCE(!sta))
		goto out;

	if (!IS_ERR(sta)) {
		mvmsta = iwl_mvm_sta_from_mac80211(sta);

		if (tid != IWL_TID_NON_QOS) {
			struct iwl_mvm_tid_data *tid_data =
				&mvmsta->tid_data[tid];
			bool send_eosp_ndp = false;

			spin_lock_bh(&mvmsta->lock);
			if (!is_ndp) {
				tid_data->next_reclaimed = next_reclaimed;
				IWL_DEBUG_TX_REPLY(mvm,
						   "Next reclaimed packet:%d\n",
						   next_reclaimed);
			} else {
				IWL_DEBUG_TX_REPLY(mvm,
						   "NDP - don't update next_reclaimed\n");
			}

			iwl_mvm_check_ratid_empty(mvm, sta, tid);

			if (mvmsta->sleep_tx_count) {
				mvmsta->sleep_tx_count--;
				if (mvmsta->sleep_tx_count &&
				    !iwl_mvm_tid_queued(tid_data)) {
					/*
					 * The number of frames in the queue
					 * dropped to 0 even if we sent less
					 * frames than we thought we had on the
					 * Tx queue.
					 * This means we had holes in the BA
					 * window that we just filled, ask
					 * mac80211 to send EOSP since the
					 * firmware won't know how to do that.
					 * Send NDP and the firmware will send
					 * EOSP notification that will trigger
					 * a call to ieee80211_sta_eosp().
					 */
					send_eosp_ndp = true;
				}
			}

			spin_unlock_bh(&mvmsta->lock);
			if (send_eosp_ndp) {
				iwl_mvm_sta_modify_sleep_tx_count(mvm, sta,
					IEEE80211_FRAME_RELEASE_UAPSD,
					1, tid, false, false);
				mvmsta->sleep_tx_count = 0;
				ieee80211_send_eosp_nullfunc(sta, tid);
			}
		}

		if (mvmsta->next_status_eosp) {
			mvmsta->next_status_eosp = false;
			ieee80211_sta_eosp(sta);
		}
	} else {
		mvmsta = NULL;
	}

	/*
	 * If the txq is not an AMPDU queue, there is no chance we freed
	 * several skbs. Check that out...
	 */
	if (txq_id >= mvm->first_agg_queue)
		goto out;

	/* We can't free more than one frame at once on a shared queue */
	WARN_ON(skb_freed > 1);

	/* If we have still frames for this STA nothing to do here */
	if (!atomic_sub_and_test(skb_freed, &mvm->pending_frames[sta_id]))
		goto out;

	if (mvmsta && mvmsta->vif->type == NL80211_IFTYPE_AP) {

		/*
		 * If there are no pending frames for this STA and
		 * the tx to this station is not disabled, notify
		 * mac80211 that this station can now wake up in its
		 * STA table.
		 * If mvmsta is not NULL, sta is valid.
		 */

		spin_lock_bh(&mvmsta->lock);

		if (!mvmsta->disable_tx)
			ieee80211_sta_block_awake(mvm->hw, sta, false);

		spin_unlock_bh(&mvmsta->lock);
	}

	if (PTR_ERR(sta) == -EBUSY || PTR_ERR(sta) == -ENOENT) {
		/*
		 * We are draining and this was the last packet - pre_rcu_remove
		 * has been called already. We might be after the
		 * synchronize_net already.
		 * Don't rely on iwl_mvm_rm_sta to see the empty Tx queues.
		 */
		set_bit(sta_id, mvm->sta_drained);
		schedule_work(&mvm->sta_drained_wk);
	}

out:
	rcu_read_unlock();
}

#ifdef CONFIG_IWLWIFI_DEBUG
#define AGG_TX_STATE_(x) case AGG_TX_STATE_ ## x: return #x
static const char *iwl_get_agg_tx_status(u16 status)
{
	switch (status & AGG_TX_STATE_STATUS_MSK) {
	AGG_TX_STATE_(TRANSMITTED);
	AGG_TX_STATE_(UNDERRUN);
	AGG_TX_STATE_(BT_PRIO);
	AGG_TX_STATE_(FEW_BYTES);
	AGG_TX_STATE_(ABORT);
	AGG_TX_STATE_(LAST_SENT_TTL);
	AGG_TX_STATE_(LAST_SENT_TRY_CNT);
	AGG_TX_STATE_(LAST_SENT_BT_KILL);
	AGG_TX_STATE_(SCD_QUERY);
	AGG_TX_STATE_(TEST_BAD_CRC32);
	AGG_TX_STATE_(RESPONSE);
	AGG_TX_STATE_(DUMP_TX);
	AGG_TX_STATE_(DELAY_TX);
	}

	return "UNKNOWN";
}

static void iwl_mvm_rx_tx_cmd_agg_dbg(struct iwl_mvm *mvm,
				      struct iwl_rx_packet *pkt)
{
	struct iwl_mvm_tx_resp *tx_resp = (void *)pkt->data;
	struct agg_tx_status *frame_status = &tx_resp->status;
	int i;

	for (i = 0; i < tx_resp->frame_count; i++) {
		u16 fstatus = le16_to_cpu(frame_status[i].status);

		IWL_DEBUG_TX_REPLY(mvm,
				   "status %s (0x%04x), try-count (%d) seq (0x%x)\n",
				   iwl_get_agg_tx_status(fstatus),
				   fstatus & AGG_TX_STATE_STATUS_MSK,
				   (fstatus & AGG_TX_STATE_TRY_CNT_MSK) >>
					AGG_TX_STATE_TRY_CNT_POS,
				   le16_to_cpu(frame_status[i].sequence));
	}
}
#else
static void iwl_mvm_rx_tx_cmd_agg_dbg(struct iwl_mvm *mvm,
				      struct iwl_rx_packet *pkt)
{}
#endif /* CONFIG_IWLWIFI_DEBUG */

static void iwl_mvm_rx_tx_cmd_agg(struct iwl_mvm *mvm,
				  struct iwl_rx_packet *pkt)
{
	struct iwl_mvm_tx_resp *tx_resp = (void *)pkt->data;
	int sta_id = IWL_MVM_TX_RES_GET_RA(tx_resp->ra_tid);
	int tid = IWL_MVM_TX_RES_GET_TID(tx_resp->ra_tid);
	u16 sequence = le16_to_cpu(pkt->hdr.sequence);
	struct ieee80211_sta *sta;

	if (WARN_ON_ONCE(SEQ_TO_QUEUE(sequence) < mvm->first_agg_queue))
		return;

	if (WARN_ON_ONCE(tid == IWL_TID_NON_QOS))
		return;

	iwl_mvm_rx_tx_cmd_agg_dbg(mvm, pkt);

	rcu_read_lock();

	sta = rcu_dereference(mvm->fw_id_to_mac_id[sta_id]);

	if (!WARN_ON_ONCE(IS_ERR_OR_NULL(sta))) {
		struct iwl_mvm_sta *mvmsta = iwl_mvm_sta_from_mac80211(sta);
		mvmsta->tid_data[tid].rate_n_flags =
			le32_to_cpu(tx_resp->initial_rate);
		mvmsta->tid_data[tid].tx_time =
			le16_to_cpu(tx_resp->wireless_media_time);
	}

	rcu_read_unlock();
}

void iwl_mvm_rx_tx_cmd(struct iwl_mvm *mvm, struct iwl_rx_cmd_buffer *rxb)
{
	struct iwl_rx_packet *pkt = rxb_addr(rxb);
	struct iwl_mvm_tx_resp *tx_resp = (void *)pkt->data;

	if (tx_resp->frame_count == 1)
		iwl_mvm_rx_tx_cmd_single(mvm, pkt);
	else
		iwl_mvm_rx_tx_cmd_agg(mvm, pkt);
}

static void iwl_mvm_tx_info_from_ba_notif(struct ieee80211_tx_info *info,
					  struct iwl_mvm_ba_notif *ba_notif,
					  struct iwl_mvm_tid_data *tid_data)
{
	info->flags |= IEEE80211_TX_STAT_AMPDU;
	info->status.ampdu_ack_len = ba_notif->txed_2_done;
	info->status.ampdu_len = ba_notif->txed;
	iwl_mvm_hwrate_to_tx_status(tid_data->rate_n_flags,
				    info);
	/* TODO: not accounted if the whole A-MPDU failed */
	info->status.tx_time = tid_data->tx_time;
	info->status.status_driver_data[0] =
		(void *)(uintptr_t)ba_notif->reduced_txp;
	info->status.status_driver_data[1] =
		(void *)(uintptr_t)tid_data->rate_n_flags;
}

void iwl_mvm_rx_ba_notif(struct iwl_mvm *mvm, struct iwl_rx_cmd_buffer *rxb)
{
	struct iwl_rx_packet *pkt = rxb_addr(rxb);
	struct iwl_mvm_ba_notif *ba_notif = (void *)pkt->data;
	struct sk_buff_head reclaimed_skbs;
	struct iwl_mvm_tid_data *tid_data;
	struct ieee80211_sta *sta;
	struct iwl_mvm_sta *mvmsta;
	struct sk_buff *skb;
	int sta_id, tid, freed;
	/* "flow" corresponds to Tx queue */
	u16 scd_flow = le16_to_cpu(ba_notif->scd_flow);
	/* "ssn" is start of block-ack Tx window, corresponds to index
	 * (in Tx queue's circular buffer) of first TFD/frame in window */
	u16 ba_resp_scd_ssn = le16_to_cpu(ba_notif->scd_ssn);

	sta_id = ba_notif->sta_id;
	tid = ba_notif->tid;

	if (WARN_ONCE(sta_id >= IWL_MVM_STATION_COUNT ||
		      tid >= IWL_MAX_TID_COUNT,
		      "sta_id %d tid %d", sta_id, tid))
		return;

	rcu_read_lock();

	sta = rcu_dereference(mvm->fw_id_to_mac_id[sta_id]);

	/* Reclaiming frames for a station that has been deleted ? */
	if (WARN_ON_ONCE(IS_ERR_OR_NULL(sta))) {
		rcu_read_unlock();
		return;
	}

	mvmsta = iwl_mvm_sta_from_mac80211(sta);
	tid_data = &mvmsta->tid_data[tid];

	if (tid_data->txq_id != scd_flow) {
		IWL_ERR(mvm,
			"invalid BA notification: Q %d, tid %d, flow %d\n",
			tid_data->txq_id, tid, scd_flow);
		rcu_read_unlock();
		return;
	}

	spin_lock_bh(&mvmsta->lock);

	__skb_queue_head_init(&reclaimed_skbs);

	/*
	 * Release all TFDs before the SSN, i.e. all TFDs in front of
	 * block-ack window (we assume that they've been successfully
	 * transmitted ... if not, it's too late anyway).
	 */
	iwl_trans_reclaim(mvm->trans, scd_flow, ba_resp_scd_ssn,
			  &reclaimed_skbs);

	IWL_DEBUG_TX_REPLY(mvm,
			   "BA_NOTIFICATION Received from %pM, sta_id = %d\n",
			   (u8 *)&ba_notif->sta_addr_lo32,
			   ba_notif->sta_id);
	IWL_DEBUG_TX_REPLY(mvm,
			   "TID = %d, SeqCtl = %d, bitmap = 0x%llx, scd_flow = %d, scd_ssn = %d sent:%d, acked:%d\n",
			   ba_notif->tid, le16_to_cpu(ba_notif->seq_ctl),
			   (unsigned long long)le64_to_cpu(ba_notif->bitmap),
			   scd_flow, ba_resp_scd_ssn, ba_notif->txed,
			   ba_notif->txed_2_done);

	IWL_DEBUG_TX_REPLY(mvm, "reduced txp from ba notif %d\n",
			   ba_notif->reduced_txp);
	tid_data->next_reclaimed = ba_resp_scd_ssn;

	iwl_mvm_check_ratid_empty(mvm, sta, tid);

	freed = 0;

	skb_queue_walk(&reclaimed_skbs, skb) {
		struct ieee80211_hdr *hdr = (void *)skb->data;
		struct ieee80211_tx_info *info = IEEE80211_SKB_CB(skb);

		if (ieee80211_is_data_qos(hdr->frame_control))
			freed++;
		else
			WARN_ON_ONCE(1);

		iwl_trans_free_tx_cmd(mvm->trans, info->driver_data[1]);

		memset(&info->status, 0, sizeof(info->status));
		/* Packet was transmitted successfully, failures come as single
		 * frames because before failing a frame the firmware transmits
		 * it without aggregation at least once.
		 */
		info->flags |= IEEE80211_TX_STAT_ACK;

		/* this is the first skb we deliver in this batch */
		/* put the rate scaling data there */
		if (freed == 1)
			iwl_mvm_tx_info_from_ba_notif(info, ba_notif, tid_data);
	}

	spin_unlock_bh(&mvmsta->lock);

	/* We got a BA notif with 0 acked or scd_ssn didn't progress which is
	 * possible (i.e. first MPDU in the aggregation wasn't acked)
	 * Still it's important to update RS about sent vs. acked.
	 */
	if (skb_queue_empty(&reclaimed_skbs)) {
		struct ieee80211_tx_info ba_info = {};
		struct ieee80211_chanctx_conf *chanctx_conf = NULL;

		if (mvmsta->vif)
			chanctx_conf =
				rcu_dereference(mvmsta->vif->chanctx_conf);

		if (WARN_ON_ONCE(!chanctx_conf))
			goto out;

		ba_info.band = chanctx_conf->def.chan->band;
		iwl_mvm_tx_info_from_ba_notif(&ba_info, ba_notif, tid_data);

		IWL_DEBUG_TX_REPLY(mvm, "No reclaim. Update rs directly\n");
		iwl_mvm_rs_tx_status(mvm, sta, tid, &ba_info);
	}

out:
	rcu_read_unlock();

	while (!skb_queue_empty(&reclaimed_skbs)) {
		skb = __skb_dequeue(&reclaimed_skbs);
		ieee80211_tx_status(mvm->hw, skb);
	}
}

/*
 * Note that there are transports that buffer frames before they reach
 * the firmware. This means that after flush_tx_path is called, the
 * queue might not be empty. The race-free way to handle this is to:
 * 1) set the station as draining
 * 2) flush the Tx path
 * 3) wait for the transport queues to be empty
 */
int iwl_mvm_flush_tx_path(struct iwl_mvm *mvm, u32 tfd_msk, u32 flags)
{
	int ret;
	struct iwl_tx_path_flush_cmd flush_cmd = {
		.queues_ctl = cpu_to_le32(tfd_msk),
		.flush_ctl = cpu_to_le16(DUMP_TX_FIFO_FLUSH),
	};

	ret = iwl_mvm_send_cmd_pdu(mvm, TXPATH_FLUSH, flags,
				   sizeof(flush_cmd), &flush_cmd);
	if (ret)
		IWL_ERR(mvm, "Failed to send flush command (%d)\n", ret);
	return ret;
}<|MERGE_RESOLUTION|>--- conflicted
+++ resolved
@@ -295,12 +295,7 @@
 	tx_cmd->tx_flags = cpu_to_le32(tx_flags);
 	/* Total # bytes to be transmitted */
 	tx_cmd->len = cpu_to_le16((u16)skb->len +
-<<<<<<< HEAD
-		(uintptr_t)info->driver_data[0]);
-=======
 		(uintptr_t)skb_info->driver_data[0]);
-	tx_cmd->next_frame_len = 0;
->>>>>>> 5c08b0f5
 	tx_cmd->life_time = cpu_to_le32(TX_CMD_LIFE_TIME_INFINITE);
 	tx_cmd->sta_id = sta_id;
 
