--- conflicted
+++ resolved
@@ -743,18 +743,8 @@
 	 * in case the starting of async threads is
 	 * delayed by non-async resuming devices.
 	 */
-<<<<<<< HEAD
-	list_for_each_entry(dev, &dpm_noirq_list, power.entry) {
-		reinit_completion(&dev->power.completion);
-		if (is_async(dev)) {
-			get_device(dev);
-			async_schedule_dev(async_resume_noirq, dev);
-		}
-	}
-=======
 	list_for_each_entry(dev, &dpm_noirq_list, power.entry)
 		dpm_async_fn(dev, async_resume_noirq);
->>>>>>> 0ecfebd2
 
 	while (!list_empty(&dpm_noirq_list)) {
 		dev = to_device(dpm_noirq_list.next);
@@ -905,18 +895,8 @@
 	 * in case the starting of async threads is
 	 * delayed by non-async resuming devices.
 	 */
-<<<<<<< HEAD
-	list_for_each_entry(dev, &dpm_late_early_list, power.entry) {
-		reinit_completion(&dev->power.completion);
-		if (is_async(dev)) {
-			get_device(dev);
-			async_schedule_dev(async_resume_early, dev);
-		}
-	}
-=======
 	list_for_each_entry(dev, &dpm_late_early_list, power.entry)
 		dpm_async_fn(dev, async_resume_early);
->>>>>>> 0ecfebd2
 
 	while (!list_empty(&dpm_late_early_list)) {
 		dev = to_device(dpm_late_early_list.next);
@@ -1074,18 +1054,8 @@
 	pm_transition = state;
 	async_error = 0;
 
-<<<<<<< HEAD
-	list_for_each_entry(dev, &dpm_suspended_list, power.entry) {
-		reinit_completion(&dev->power.completion);
-		if (is_async(dev)) {
-			get_device(dev);
-			async_schedule_dev(async_resume, dev);
-		}
-	}
-=======
 	list_for_each_entry(dev, &dpm_suspended_list, power.entry)
 		dpm_async_fn(dev, async_resume);
->>>>>>> 0ecfebd2
 
 	while (!list_empty(&dpm_suspended_list)) {
 		dev = to_device(dpm_suspended_list.next);
@@ -1399,15 +1369,7 @@
 
 static int device_suspend_noirq(struct device *dev)
 {
-<<<<<<< HEAD
-	reinit_completion(&dev->power.completion);
-
-	if (is_async(dev)) {
-		get_device(dev);
-		async_schedule_dev(async_suspend_noirq, dev);
-=======
 	if (dpm_async_fn(dev, async_suspend_noirq))
->>>>>>> 0ecfebd2
 		return 0;
 
 	return __device_suspend_noirq(dev, pm_transition, false);
@@ -1606,15 +1568,7 @@
 
 static int device_suspend_late(struct device *dev)
 {
-<<<<<<< HEAD
-	reinit_completion(&dev->power.completion);
-
-	if (is_async(dev)) {
-		get_device(dev);
-		async_schedule_dev(async_suspend_late, dev);
-=======
 	if (dpm_async_fn(dev, async_suspend_late))
->>>>>>> 0ecfebd2
 		return 0;
 
 	return __device_suspend_late(dev, pm_transition, false);
@@ -1879,15 +1833,7 @@
 
 static int device_suspend(struct device *dev)
 {
-<<<<<<< HEAD
-	reinit_completion(&dev->power.completion);
-
-	if (is_async(dev)) {
-		get_device(dev);
-		async_schedule_dev(async_suspend, dev);
-=======
 	if (dpm_async_fn(dev, async_suspend))
->>>>>>> 0ecfebd2
 		return 0;
 
 	return __device_suspend(dev, pm_transition, false);
@@ -2103,11 +2049,7 @@
 void __suspend_report_result(const char *function, void *fn, int ret)
 {
 	if (ret)
-<<<<<<< HEAD
-		pr_err("%s(): %pF returns %d\n", function, fn, ret);
-=======
 		pr_err("%s(): %pS returns %d\n", function, fn, ret);
->>>>>>> 0ecfebd2
 }
 EXPORT_SYMBOL_GPL(__suspend_report_result);
 
