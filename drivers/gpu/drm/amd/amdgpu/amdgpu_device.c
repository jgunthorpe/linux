/*
 * Copyright 2008 Advanced Micro Devices, Inc.
 * Copyright 2008 Red Hat Inc.
 * Copyright 2009 Jerome Glisse.
 *
 * Permission is hereby granted, free of charge, to any person obtaining a
 * copy of this software and associated documentation files (the "Software"),
 * to deal in the Software without restriction, including without limitation
 * the rights to use, copy, modify, merge, publish, distribute, sublicense,
 * and/or sell copies of the Software, and to permit persons to whom the
 * Software is furnished to do so, subject to the following conditions:
 *
 * The above copyright notice and this permission notice shall be included in
 * all copies or substantial portions of the Software.
 *
 * THE SOFTWARE IS PROVIDED "AS IS", WITHOUT WARRANTY OF ANY KIND, EXPRESS OR
 * IMPLIED, INCLUDING BUT NOT LIMITED TO THE WARRANTIES OF MERCHANTABILITY,
 * FITNESS FOR A PARTICULAR PURPOSE AND NONINFRINGEMENT.  IN NO EVENT SHALL
 * THE COPYRIGHT HOLDER(S) OR AUTHOR(S) BE LIABLE FOR ANY CLAIM, DAMAGES OR
 * OTHER LIABILITY, WHETHER IN AN ACTION OF CONTRACT, TORT OR OTHERWISE,
 * ARISING FROM, OUT OF OR IN CONNECTION WITH THE SOFTWARE OR THE USE OR
 * OTHER DEALINGS IN THE SOFTWARE.
 *
 * Authors: Dave Airlie
 *          Alex Deucher
 *          Jerome Glisse
 */
#include <linux/power_supply.h>
#include <linux/kthread.h>
#include <linux/module.h>
#include <linux/console.h>
#include <linux/slab.h>

#include <drm/drm_atomic_helper.h>
#include <drm/drm_probe_helper.h>
#include <drm/amdgpu_drm.h>
#include <linux/vgaarb.h>
#include <linux/vga_switcheroo.h>
#include <linux/efi.h>
#include "amdgpu.h"
#include "amdgpu_trace.h"
#include "amdgpu_i2c.h"
#include "atom.h"
#include "amdgpu_atombios.h"
#include "amdgpu_atomfirmware.h"
#include "amd_pcie.h"
#ifdef CONFIG_DRM_AMDGPU_SI
#include "si.h"
#endif
#ifdef CONFIG_DRM_AMDGPU_CIK
#include "cik.h"
#endif
#include "vi.h"
#include "soc15.h"
#include "nv.h"
#include "bif/bif_4_1_d.h"
#include <linux/pci.h>
#include <linux/firmware.h>
#include "amdgpu_vf_error.h"

#include "amdgpu_amdkfd.h"
#include "amdgpu_pm.h"

#include "amdgpu_xgmi.h"
#include "amdgpu_ras.h"
#include "amdgpu_pmu.h"
#include "amdgpu_fru_eeprom.h"
#include "amdgpu_reset.h"

#include <linux/suspend.h>
#include <drm/task_barrier.h>
#include <linux/pm_runtime.h>

MODULE_FIRMWARE("amdgpu/vega10_gpu_info.bin");
MODULE_FIRMWARE("amdgpu/vega12_gpu_info.bin");
MODULE_FIRMWARE("amdgpu/raven_gpu_info.bin");
MODULE_FIRMWARE("amdgpu/picasso_gpu_info.bin");
MODULE_FIRMWARE("amdgpu/raven2_gpu_info.bin");
MODULE_FIRMWARE("amdgpu/arcturus_gpu_info.bin");
MODULE_FIRMWARE("amdgpu/renoir_gpu_info.bin");
MODULE_FIRMWARE("amdgpu/navi10_gpu_info.bin");
MODULE_FIRMWARE("amdgpu/navi14_gpu_info.bin");
MODULE_FIRMWARE("amdgpu/navi12_gpu_info.bin");
MODULE_FIRMWARE("amdgpu/vangogh_gpu_info.bin");

#define AMDGPU_RESUME_MS		2000

const char *amdgpu_asic_name[] = {
	"TAHITI",
	"PITCAIRN",
	"VERDE",
	"OLAND",
	"HAINAN",
	"BONAIRE",
	"KAVERI",
	"KABINI",
	"HAWAII",
	"MULLINS",
	"TOPAZ",
	"TONGA",
	"FIJI",
	"CARRIZO",
	"STONEY",
	"POLARIS10",
	"POLARIS11",
	"POLARIS12",
	"VEGAM",
	"VEGA10",
	"VEGA12",
	"VEGA20",
	"RAVEN",
	"ARCTURUS",
	"RENOIR",
	"ALDEBARAN",
	"NAVI10",
	"NAVI14",
	"NAVI12",
	"SIENNA_CICHLID",
	"NAVY_FLOUNDER",
	"VANGOGH",
	"DIMGREY_CAVEFISH",
	"LAST",
};

/**
 * DOC: pcie_replay_count
 *
 * The amdgpu driver provides a sysfs API for reporting the total number
 * of PCIe replays (NAKs)
 * The file pcie_replay_count is used for this and returns the total
 * number of replays as a sum of the NAKs generated and NAKs received
 */

static ssize_t amdgpu_device_get_pcie_replay_count(struct device *dev,
		struct device_attribute *attr, char *buf)
{
	struct drm_device *ddev = dev_get_drvdata(dev);
	struct amdgpu_device *adev = drm_to_adev(ddev);
	uint64_t cnt = amdgpu_asic_get_pcie_replay_count(adev);

	return sysfs_emit(buf, "%llu\n", cnt);
}

static DEVICE_ATTR(pcie_replay_count, S_IRUGO,
		amdgpu_device_get_pcie_replay_count, NULL);

static void amdgpu_device_get_pcie_info(struct amdgpu_device *adev);

/**
 * DOC: product_name
 *
 * The amdgpu driver provides a sysfs API for reporting the product name
 * for the device
 * The file serial_number is used for this and returns the product name
 * as returned from the FRU.
 * NOTE: This is only available for certain server cards
 */

static ssize_t amdgpu_device_get_product_name(struct device *dev,
		struct device_attribute *attr, char *buf)
{
	struct drm_device *ddev = dev_get_drvdata(dev);
	struct amdgpu_device *adev = drm_to_adev(ddev);

	return sysfs_emit(buf, "%s\n", adev->product_name);
}

static DEVICE_ATTR(product_name, S_IRUGO,
		amdgpu_device_get_product_name, NULL);

/**
 * DOC: product_number
 *
 * The amdgpu driver provides a sysfs API for reporting the part number
 * for the device
 * The file serial_number is used for this and returns the part number
 * as returned from the FRU.
 * NOTE: This is only available for certain server cards
 */

static ssize_t amdgpu_device_get_product_number(struct device *dev,
		struct device_attribute *attr, char *buf)
{
	struct drm_device *ddev = dev_get_drvdata(dev);
	struct amdgpu_device *adev = drm_to_adev(ddev);

	return sysfs_emit(buf, "%s\n", adev->product_number);
}

static DEVICE_ATTR(product_number, S_IRUGO,
		amdgpu_device_get_product_number, NULL);

/**
 * DOC: serial_number
 *
 * The amdgpu driver provides a sysfs API for reporting the serial number
 * for the device
 * The file serial_number is used for this and returns the serial number
 * as returned from the FRU.
 * NOTE: This is only available for certain server cards
 */

static ssize_t amdgpu_device_get_serial_number(struct device *dev,
		struct device_attribute *attr, char *buf)
{
	struct drm_device *ddev = dev_get_drvdata(dev);
	struct amdgpu_device *adev = drm_to_adev(ddev);

	return sysfs_emit(buf, "%s\n", adev->serial);
}

static DEVICE_ATTR(serial_number, S_IRUGO,
		amdgpu_device_get_serial_number, NULL);

/**
 * amdgpu_device_supports_px - Is the device a dGPU with ATPX power control
 *
 * @dev: drm_device pointer
 *
 * Returns true if the device is a dGPU with ATPX power control,
 * otherwise return false.
 */
bool amdgpu_device_supports_px(struct drm_device *dev)
{
	struct amdgpu_device *adev = drm_to_adev(dev);

	if ((adev->flags & AMD_IS_PX) && !amdgpu_is_atpx_hybrid())
		return true;
	return false;
}

/**
 * amdgpu_device_supports_boco - Is the device a dGPU with ACPI power resources
 *
 * @dev: drm_device pointer
 *
 * Returns true if the device is a dGPU with ACPI power control,
 * otherwise return false.
 */
bool amdgpu_device_supports_boco(struct drm_device *dev)
{
	struct amdgpu_device *adev = drm_to_adev(dev);

	if (adev->has_pr3 ||
	    ((adev->flags & AMD_IS_PX) && amdgpu_is_atpx_hybrid()))
		return true;
	return false;
}

/**
 * amdgpu_device_supports_baco - Does the device support BACO
 *
 * @dev: drm_device pointer
 *
 * Returns true if the device supporte BACO,
 * otherwise return false.
 */
bool amdgpu_device_supports_baco(struct drm_device *dev)
{
	struct amdgpu_device *adev = drm_to_adev(dev);

	return amdgpu_asic_supports_baco(adev);
}

/*
 * VRAM access helper functions
 */

/**
 * amdgpu_device_vram_access - read/write a buffer in vram
 *
 * @adev: amdgpu_device pointer
 * @pos: offset of the buffer in vram
 * @buf: virtual address of the buffer in system memory
 * @size: read/write size, sizeof(@buf) must > @size
 * @write: true - write to vram, otherwise - read from vram
 */
void amdgpu_device_vram_access(struct amdgpu_device *adev, loff_t pos,
			       uint32_t *buf, size_t size, bool write)
{
	unsigned long flags;
	uint32_t hi = ~0;
	uint64_t last;


#ifdef CONFIG_64BIT
	last = min(pos + size, adev->gmc.visible_vram_size);
	if (last > pos) {
		void __iomem *addr = adev->mman.aper_base_kaddr + pos;
		size_t count = last - pos;

		if (write) {
			memcpy_toio(addr, buf, count);
			mb();
			amdgpu_asic_flush_hdp(adev, NULL);
		} else {
			amdgpu_asic_invalidate_hdp(adev, NULL);
			mb();
			memcpy_fromio(buf, addr, count);
		}

		if (count == size)
			return;

		pos += count;
		buf += count / 4;
		size -= count;
	}
#endif

	spin_lock_irqsave(&adev->mmio_idx_lock, flags);
	for (last = pos + size; pos < last; pos += 4) {
		uint32_t tmp = pos >> 31;

		WREG32_NO_KIQ(mmMM_INDEX, ((uint32_t)pos) | 0x80000000);
		if (tmp != hi) {
			WREG32_NO_KIQ(mmMM_INDEX_HI, tmp);
			hi = tmp;
		}
		if (write)
			WREG32_NO_KIQ(mmMM_DATA, *buf++);
		else
			*buf++ = RREG32_NO_KIQ(mmMM_DATA);
	}
	spin_unlock_irqrestore(&adev->mmio_idx_lock, flags);
}

/*
 * register access helper functions.
 */

/* Check if hw access should be skipped because of hotplug or device error */
bool amdgpu_device_skip_hw_access(struct amdgpu_device *adev)
{
	if (adev->in_pci_err_recovery)
		return true;

#ifdef CONFIG_LOCKDEP
	/*
	 * This is a bit complicated to understand, so worth a comment. What we assert
	 * here is that the GPU reset is not running on another thread in parallel.
	 *
	 * For this we trylock the read side of the reset semaphore, if that succeeds
	 * we know that the reset is not running in paralell.
	 *
	 * If the trylock fails we assert that we are either already holding the read
	 * side of the lock or are the reset thread itself and hold the write side of
	 * the lock.
	 */
	if (in_task()) {
		if (down_read_trylock(&adev->reset_sem))
			up_read(&adev->reset_sem);
		else
			lockdep_assert_held(&adev->reset_sem);
	}
#endif
	return false;
}

/**
 * amdgpu_device_rreg - read a memory mapped IO or indirect register
 *
 * @adev: amdgpu_device pointer
 * @reg: dword aligned register offset
 * @acc_flags: access flags which require special behavior
 *
 * Returns the 32 bit value from the offset specified.
 */
uint32_t amdgpu_device_rreg(struct amdgpu_device *adev,
			    uint32_t reg, uint32_t acc_flags)
{
	uint32_t ret;

	if (amdgpu_device_skip_hw_access(adev))
		return 0;

	if ((reg * 4) < adev->rmmio_size) {
		if (!(acc_flags & AMDGPU_REGS_NO_KIQ) &&
		    amdgpu_sriov_runtime(adev) &&
		    down_read_trylock(&adev->reset_sem)) {
			ret = amdgpu_kiq_rreg(adev, reg);
			up_read(&adev->reset_sem);
		} else {
			ret = readl(((void __iomem *)adev->rmmio) + (reg * 4));
		}
	} else {
		ret = adev->pcie_rreg(adev, reg * 4);
	}

	trace_amdgpu_device_rreg(adev->pdev->device, reg, ret);

	return ret;
}

/*
 * MMIO register read with bytes helper functions
 * @offset:bytes offset from MMIO start
 *
*/

/**
 * amdgpu_mm_rreg8 - read a memory mapped IO register
 *
 * @adev: amdgpu_device pointer
 * @offset: byte aligned register offset
 *
 * Returns the 8 bit value from the offset specified.
 */
uint8_t amdgpu_mm_rreg8(struct amdgpu_device *adev, uint32_t offset)
{
	if (amdgpu_device_skip_hw_access(adev))
		return 0;

	if (offset < adev->rmmio_size)
		return (readb(adev->rmmio + offset));
	BUG();
}

/*
 * MMIO register write with bytes helper functions
 * @offset:bytes offset from MMIO start
 * @value: the value want to be written to the register
 *
*/
/**
 * amdgpu_mm_wreg8 - read a memory mapped IO register
 *
 * @adev: amdgpu_device pointer
 * @offset: byte aligned register offset
 * @value: 8 bit value to write
 *
 * Writes the value specified to the offset specified.
 */
void amdgpu_mm_wreg8(struct amdgpu_device *adev, uint32_t offset, uint8_t value)
{
	if (amdgpu_device_skip_hw_access(adev))
		return;

	if (offset < adev->rmmio_size)
		writeb(value, adev->rmmio + offset);
	else
		BUG();
}

/**
 * amdgpu_device_wreg - write to a memory mapped IO or indirect register
 *
 * @adev: amdgpu_device pointer
 * @reg: dword aligned register offset
 * @v: 32 bit value to write to the register
 * @acc_flags: access flags which require special behavior
 *
 * Writes the value specified to the offset specified.
 */
void amdgpu_device_wreg(struct amdgpu_device *adev,
			uint32_t reg, uint32_t v,
			uint32_t acc_flags)
{
	if (amdgpu_device_skip_hw_access(adev))
		return;

	if ((reg * 4) < adev->rmmio_size) {
		if (!(acc_flags & AMDGPU_REGS_NO_KIQ) &&
		    amdgpu_sriov_runtime(adev) &&
		    down_read_trylock(&adev->reset_sem)) {
			amdgpu_kiq_wreg(adev, reg, v);
			up_read(&adev->reset_sem);
		} else {
			writel(v, ((void __iomem *)adev->rmmio) + (reg * 4));
		}
	} else {
		adev->pcie_wreg(adev, reg * 4, v);
	}

	trace_amdgpu_device_wreg(adev->pdev->device, reg, v);
}

/*
 * amdgpu_mm_wreg_mmio_rlc -  write register either with mmio or with RLC path if in range
 *
 * this function is invoked only the debugfs register access
 * */
void amdgpu_mm_wreg_mmio_rlc(struct amdgpu_device *adev,
			     uint32_t reg, uint32_t v)
{
	if (amdgpu_device_skip_hw_access(adev))
		return;

	if (amdgpu_sriov_fullaccess(adev) &&
	    adev->gfx.rlc.funcs &&
	    adev->gfx.rlc.funcs->is_rlcg_access_range) {
		if (adev->gfx.rlc.funcs->is_rlcg_access_range(adev, reg))
			return adev->gfx.rlc.funcs->rlcg_wreg(adev, reg, v, 0);
	} else {
		writel(v, ((void __iomem *)adev->rmmio) + (reg * 4));
	}
}

/**
 * amdgpu_mm_rdoorbell - read a doorbell dword
 *
 * @adev: amdgpu_device pointer
 * @index: doorbell index
 *
 * Returns the value in the doorbell aperture at the
 * requested doorbell index (CIK).
 */
u32 amdgpu_mm_rdoorbell(struct amdgpu_device *adev, u32 index)
{
	if (amdgpu_device_skip_hw_access(adev))
		return 0;

	if (index < adev->doorbell.num_doorbells) {
		return readl(adev->doorbell.ptr + index);
	} else {
		DRM_ERROR("reading beyond doorbell aperture: 0x%08x!\n", index);
		return 0;
	}
}

/**
 * amdgpu_mm_wdoorbell - write a doorbell dword
 *
 * @adev: amdgpu_device pointer
 * @index: doorbell index
 * @v: value to write
 *
 * Writes @v to the doorbell aperture at the
 * requested doorbell index (CIK).
 */
void amdgpu_mm_wdoorbell(struct amdgpu_device *adev, u32 index, u32 v)
{
	if (amdgpu_device_skip_hw_access(adev))
		return;

	if (index < adev->doorbell.num_doorbells) {
		writel(v, adev->doorbell.ptr + index);
	} else {
		DRM_ERROR("writing beyond doorbell aperture: 0x%08x!\n", index);
	}
}

/**
 * amdgpu_mm_rdoorbell64 - read a doorbell Qword
 *
 * @adev: amdgpu_device pointer
 * @index: doorbell index
 *
 * Returns the value in the doorbell aperture at the
 * requested doorbell index (VEGA10+).
 */
u64 amdgpu_mm_rdoorbell64(struct amdgpu_device *adev, u32 index)
{
	if (amdgpu_device_skip_hw_access(adev))
		return 0;

	if (index < adev->doorbell.num_doorbells) {
		return atomic64_read((atomic64_t *)(adev->doorbell.ptr + index));
	} else {
		DRM_ERROR("reading beyond doorbell aperture: 0x%08x!\n", index);
		return 0;
	}
}

/**
 * amdgpu_mm_wdoorbell64 - write a doorbell Qword
 *
 * @adev: amdgpu_device pointer
 * @index: doorbell index
 * @v: value to write
 *
 * Writes @v to the doorbell aperture at the
 * requested doorbell index (VEGA10+).
 */
void amdgpu_mm_wdoorbell64(struct amdgpu_device *adev, u32 index, u64 v)
{
	if (amdgpu_device_skip_hw_access(adev))
		return;

	if (index < adev->doorbell.num_doorbells) {
		atomic64_set((atomic64_t *)(adev->doorbell.ptr + index), v);
	} else {
		DRM_ERROR("writing beyond doorbell aperture: 0x%08x!\n", index);
	}
}

/**
 * amdgpu_device_indirect_rreg - read an indirect register
 *
 * @adev: amdgpu_device pointer
 * @pcie_index: mmio register offset
 * @pcie_data: mmio register offset
 * @reg_addr: indirect register address to read from
 *
 * Returns the value of indirect register @reg_addr
 */
u32 amdgpu_device_indirect_rreg(struct amdgpu_device *adev,
				u32 pcie_index, u32 pcie_data,
				u32 reg_addr)
{
	unsigned long flags;
	u32 r;
	void __iomem *pcie_index_offset;
	void __iomem *pcie_data_offset;

	spin_lock_irqsave(&adev->pcie_idx_lock, flags);
	pcie_index_offset = (void __iomem *)adev->rmmio + pcie_index * 4;
	pcie_data_offset = (void __iomem *)adev->rmmio + pcie_data * 4;

	writel(reg_addr, pcie_index_offset);
	readl(pcie_index_offset);
	r = readl(pcie_data_offset);
	spin_unlock_irqrestore(&adev->pcie_idx_lock, flags);

	return r;
}

/**
 * amdgpu_device_indirect_rreg64 - read a 64bits indirect register
 *
 * @adev: amdgpu_device pointer
 * @pcie_index: mmio register offset
 * @pcie_data: mmio register offset
 * @reg_addr: indirect register address to read from
 *
 * Returns the value of indirect register @reg_addr
 */
u64 amdgpu_device_indirect_rreg64(struct amdgpu_device *adev,
				  u32 pcie_index, u32 pcie_data,
				  u32 reg_addr)
{
	unsigned long flags;
	u64 r;
	void __iomem *pcie_index_offset;
	void __iomem *pcie_data_offset;

	spin_lock_irqsave(&adev->pcie_idx_lock, flags);
	pcie_index_offset = (void __iomem *)adev->rmmio + pcie_index * 4;
	pcie_data_offset = (void __iomem *)adev->rmmio + pcie_data * 4;

	/* read low 32 bits */
	writel(reg_addr, pcie_index_offset);
	readl(pcie_index_offset);
	r = readl(pcie_data_offset);
	/* read high 32 bits */
	writel(reg_addr + 4, pcie_index_offset);
	readl(pcie_index_offset);
	r |= ((u64)readl(pcie_data_offset) << 32);
	spin_unlock_irqrestore(&adev->pcie_idx_lock, flags);

	return r;
}

/**
 * amdgpu_device_indirect_wreg - write an indirect register address
 *
 * @adev: amdgpu_device pointer
 * @pcie_index: mmio register offset
 * @pcie_data: mmio register offset
 * @reg_addr: indirect register offset
 * @reg_data: indirect register data
 *
 */
void amdgpu_device_indirect_wreg(struct amdgpu_device *adev,
				 u32 pcie_index, u32 pcie_data,
				 u32 reg_addr, u32 reg_data)
{
	unsigned long flags;
	void __iomem *pcie_index_offset;
	void __iomem *pcie_data_offset;

	spin_lock_irqsave(&adev->pcie_idx_lock, flags);
	pcie_index_offset = (void __iomem *)adev->rmmio + pcie_index * 4;
	pcie_data_offset = (void __iomem *)adev->rmmio + pcie_data * 4;

	writel(reg_addr, pcie_index_offset);
	readl(pcie_index_offset);
	writel(reg_data, pcie_data_offset);
	readl(pcie_data_offset);
	spin_unlock_irqrestore(&adev->pcie_idx_lock, flags);
}

/**
 * amdgpu_device_indirect_wreg64 - write a 64bits indirect register address
 *
 * @adev: amdgpu_device pointer
 * @pcie_index: mmio register offset
 * @pcie_data: mmio register offset
 * @reg_addr: indirect register offset
 * @reg_data: indirect register data
 *
 */
void amdgpu_device_indirect_wreg64(struct amdgpu_device *adev,
				   u32 pcie_index, u32 pcie_data,
				   u32 reg_addr, u64 reg_data)
{
	unsigned long flags;
	void __iomem *pcie_index_offset;
	void __iomem *pcie_data_offset;

	spin_lock_irqsave(&adev->pcie_idx_lock, flags);
	pcie_index_offset = (void __iomem *)adev->rmmio + pcie_index * 4;
	pcie_data_offset = (void __iomem *)adev->rmmio + pcie_data * 4;

	/* write low 32 bits */
	writel(reg_addr, pcie_index_offset);
	readl(pcie_index_offset);
	writel((u32)(reg_data & 0xffffffffULL), pcie_data_offset);
	readl(pcie_data_offset);
	/* write high 32 bits */
	writel(reg_addr + 4, pcie_index_offset);
	readl(pcie_index_offset);
	writel((u32)(reg_data >> 32), pcie_data_offset);
	readl(pcie_data_offset);
	spin_unlock_irqrestore(&adev->pcie_idx_lock, flags);
}

/**
 * amdgpu_invalid_rreg - dummy reg read function
 *
 * @adev: amdgpu_device pointer
 * @reg: offset of register
 *
 * Dummy register read function.  Used for register blocks
 * that certain asics don't have (all asics).
 * Returns the value in the register.
 */
static uint32_t amdgpu_invalid_rreg(struct amdgpu_device *adev, uint32_t reg)
{
	DRM_ERROR("Invalid callback to read register 0x%04X\n", reg);
	BUG();
	return 0;
}

/**
 * amdgpu_invalid_wreg - dummy reg write function
 *
 * @adev: amdgpu_device pointer
 * @reg: offset of register
 * @v: value to write to the register
 *
 * Dummy register read function.  Used for register blocks
 * that certain asics don't have (all asics).
 */
static void amdgpu_invalid_wreg(struct amdgpu_device *adev, uint32_t reg, uint32_t v)
{
	DRM_ERROR("Invalid callback to write register 0x%04X with 0x%08X\n",
		  reg, v);
	BUG();
}

/**
 * amdgpu_invalid_rreg64 - dummy 64 bit reg read function
 *
 * @adev: amdgpu_device pointer
 * @reg: offset of register
 *
 * Dummy register read function.  Used for register blocks
 * that certain asics don't have (all asics).
 * Returns the value in the register.
 */
static uint64_t amdgpu_invalid_rreg64(struct amdgpu_device *adev, uint32_t reg)
{
	DRM_ERROR("Invalid callback to read 64 bit register 0x%04X\n", reg);
	BUG();
	return 0;
}

/**
 * amdgpu_invalid_wreg64 - dummy reg write function
 *
 * @adev: amdgpu_device pointer
 * @reg: offset of register
 * @v: value to write to the register
 *
 * Dummy register read function.  Used for register blocks
 * that certain asics don't have (all asics).
 */
static void amdgpu_invalid_wreg64(struct amdgpu_device *adev, uint32_t reg, uint64_t v)
{
	DRM_ERROR("Invalid callback to write 64 bit register 0x%04X with 0x%08llX\n",
		  reg, v);
	BUG();
}

/**
 * amdgpu_block_invalid_rreg - dummy reg read function
 *
 * @adev: amdgpu_device pointer
 * @block: offset of instance
 * @reg: offset of register
 *
 * Dummy register read function.  Used for register blocks
 * that certain asics don't have (all asics).
 * Returns the value in the register.
 */
static uint32_t amdgpu_block_invalid_rreg(struct amdgpu_device *adev,
					  uint32_t block, uint32_t reg)
{
	DRM_ERROR("Invalid callback to read register 0x%04X in block 0x%04X\n",
		  reg, block);
	BUG();
	return 0;
}

/**
 * amdgpu_block_invalid_wreg - dummy reg write function
 *
 * @adev: amdgpu_device pointer
 * @block: offset of instance
 * @reg: offset of register
 * @v: value to write to the register
 *
 * Dummy register read function.  Used for register blocks
 * that certain asics don't have (all asics).
 */
static void amdgpu_block_invalid_wreg(struct amdgpu_device *adev,
				      uint32_t block,
				      uint32_t reg, uint32_t v)
{
	DRM_ERROR("Invalid block callback to write register 0x%04X in block 0x%04X with 0x%08X\n",
		  reg, block, v);
	BUG();
}

/**
 * amdgpu_device_asic_init - Wrapper for atom asic_init
 *
 * @adev: amdgpu_device pointer
 *
 * Does any asic specific work and then calls atom asic init.
 */
static int amdgpu_device_asic_init(struct amdgpu_device *adev)
{
	amdgpu_asic_pre_asic_init(adev);

	return amdgpu_atom_asic_init(adev->mode_info.atom_context);
}

/**
 * amdgpu_device_vram_scratch_init - allocate the VRAM scratch page
 *
 * @adev: amdgpu_device pointer
 *
 * Allocates a scratch page of VRAM for use by various things in the
 * driver.
 */
static int amdgpu_device_vram_scratch_init(struct amdgpu_device *adev)
{
	return amdgpu_bo_create_kernel(adev, AMDGPU_GPU_PAGE_SIZE,
				       PAGE_SIZE, AMDGPU_GEM_DOMAIN_VRAM,
				       &adev->vram_scratch.robj,
				       &adev->vram_scratch.gpu_addr,
				       (void **)&adev->vram_scratch.ptr);
}

/**
 * amdgpu_device_vram_scratch_fini - Free the VRAM scratch page
 *
 * @adev: amdgpu_device pointer
 *
 * Frees the VRAM scratch page.
 */
static void amdgpu_device_vram_scratch_fini(struct amdgpu_device *adev)
{
	amdgpu_bo_free_kernel(&adev->vram_scratch.robj, NULL, NULL);
}

/**
 * amdgpu_device_program_register_sequence - program an array of registers.
 *
 * @adev: amdgpu_device pointer
 * @registers: pointer to the register array
 * @array_size: size of the register array
 *
 * Programs an array or registers with and and or masks.
 * This is a helper for setting golden registers.
 */
void amdgpu_device_program_register_sequence(struct amdgpu_device *adev,
					     const u32 *registers,
					     const u32 array_size)
{
	u32 tmp, reg, and_mask, or_mask;
	int i;

	if (array_size % 3)
		return;

	for (i = 0; i < array_size; i +=3) {
		reg = registers[i + 0];
		and_mask = registers[i + 1];
		or_mask = registers[i + 2];

		if (and_mask == 0xffffffff) {
			tmp = or_mask;
		} else {
			tmp = RREG32(reg);
			tmp &= ~and_mask;
			if (adev->family >= AMDGPU_FAMILY_AI)
				tmp |= (or_mask & and_mask);
			else
				tmp |= or_mask;
		}
		WREG32(reg, tmp);
	}
}

/**
 * amdgpu_device_pci_config_reset - reset the GPU
 *
 * @adev: amdgpu_device pointer
 *
 * Resets the GPU using the pci config reset sequence.
 * Only applicable to asics prior to vega10.
 */
void amdgpu_device_pci_config_reset(struct amdgpu_device *adev)
{
	pci_write_config_dword(adev->pdev, 0x7c, AMDGPU_ASIC_RESET_DATA);
}

/**
 * amdgpu_device_pci_reset - reset the GPU using generic PCI means
 *
 * @adev: amdgpu_device pointer
 *
 * Resets the GPU using generic pci reset interfaces (FLR, SBR, etc.).
 */
int amdgpu_device_pci_reset(struct amdgpu_device *adev)
{
	return pci_reset_function(adev->pdev);
}

/*
 * GPU doorbell aperture helpers function.
 */
/**
 * amdgpu_device_doorbell_init - Init doorbell driver information.
 *
 * @adev: amdgpu_device pointer
 *
 * Init doorbell driver information (CIK)
 * Returns 0 on success, error on failure.
 */
static int amdgpu_device_doorbell_init(struct amdgpu_device *adev)
{

	/* No doorbell on SI hardware generation */
	if (adev->asic_type < CHIP_BONAIRE) {
		adev->doorbell.base = 0;
		adev->doorbell.size = 0;
		adev->doorbell.num_doorbells = 0;
		adev->doorbell.ptr = NULL;
		return 0;
	}

	if (pci_resource_flags(adev->pdev, 2) & IORESOURCE_UNSET)
		return -EINVAL;

	amdgpu_asic_init_doorbell_index(adev);

	/* doorbell bar mapping */
	adev->doorbell.base = pci_resource_start(adev->pdev, 2);
	adev->doorbell.size = pci_resource_len(adev->pdev, 2);

	adev->doorbell.num_doorbells = min_t(u32, adev->doorbell.size / sizeof(u32),
					     adev->doorbell_index.max_assignment+1);
	if (adev->doorbell.num_doorbells == 0)
		return -EINVAL;

	/* For Vega, reserve and map two pages on doorbell BAR since SDMA
	 * paging queue doorbell use the second page. The
	 * AMDGPU_DOORBELL64_MAX_ASSIGNMENT definition assumes all the
	 * doorbells are in the first page. So with paging queue enabled,
	 * the max num_doorbells should + 1 page (0x400 in dword)
	 */
	if (adev->asic_type >= CHIP_VEGA10)
		adev->doorbell.num_doorbells += 0x400;

	adev->doorbell.ptr = ioremap(adev->doorbell.base,
				     adev->doorbell.num_doorbells *
				     sizeof(u32));
	if (adev->doorbell.ptr == NULL)
		return -ENOMEM;

	return 0;
}

/**
 * amdgpu_device_doorbell_fini - Tear down doorbell driver information.
 *
 * @adev: amdgpu_device pointer
 *
 * Tear down doorbell driver information (CIK)
 */
static void amdgpu_device_doorbell_fini(struct amdgpu_device *adev)
{
	iounmap(adev->doorbell.ptr);
	adev->doorbell.ptr = NULL;
}



/*
 * amdgpu_device_wb_*()
 * Writeback is the method by which the GPU updates special pages in memory
 * with the status of certain GPU events (fences, ring pointers,etc.).
 */

/**
 * amdgpu_device_wb_fini - Disable Writeback and free memory
 *
 * @adev: amdgpu_device pointer
 *
 * Disables Writeback and frees the Writeback memory (all asics).
 * Used at driver shutdown.
 */
static void amdgpu_device_wb_fini(struct amdgpu_device *adev)
{
	if (adev->wb.wb_obj) {
		amdgpu_bo_free_kernel(&adev->wb.wb_obj,
				      &adev->wb.gpu_addr,
				      (void **)&adev->wb.wb);
		adev->wb.wb_obj = NULL;
	}
}

/**
 * amdgpu_device_wb_init- Init Writeback driver info and allocate memory
 *
 * @adev: amdgpu_device pointer
 *
 * Initializes writeback and allocates writeback memory (all asics).
 * Used at driver startup.
 * Returns 0 on success or an -error on failure.
 */
static int amdgpu_device_wb_init(struct amdgpu_device *adev)
{
	int r;

	if (adev->wb.wb_obj == NULL) {
		/* AMDGPU_MAX_WB * sizeof(uint32_t) * 8 = AMDGPU_MAX_WB 256bit slots */
		r = amdgpu_bo_create_kernel(adev, AMDGPU_MAX_WB * sizeof(uint32_t) * 8,
					    PAGE_SIZE, AMDGPU_GEM_DOMAIN_GTT,
					    &adev->wb.wb_obj, &adev->wb.gpu_addr,
					    (void **)&adev->wb.wb);
		if (r) {
			dev_warn(adev->dev, "(%d) create WB bo failed\n", r);
			return r;
		}

		adev->wb.num_wb = AMDGPU_MAX_WB;
		memset(&adev->wb.used, 0, sizeof(adev->wb.used));

		/* clear wb memory */
		memset((char *)adev->wb.wb, 0, AMDGPU_MAX_WB * sizeof(uint32_t) * 8);
	}

	return 0;
}

/**
 * amdgpu_device_wb_get - Allocate a wb entry
 *
 * @adev: amdgpu_device pointer
 * @wb: wb index
 *
 * Allocate a wb slot for use by the driver (all asics).
 * Returns 0 on success or -EINVAL on failure.
 */
int amdgpu_device_wb_get(struct amdgpu_device *adev, u32 *wb)
{
	unsigned long offset = find_first_zero_bit(adev->wb.used, adev->wb.num_wb);

	if (offset < adev->wb.num_wb) {
		__set_bit(offset, adev->wb.used);
		*wb = offset << 3; /* convert to dw offset */
		return 0;
	} else {
		return -EINVAL;
	}
}

/**
 * amdgpu_device_wb_free - Free a wb entry
 *
 * @adev: amdgpu_device pointer
 * @wb: wb index
 *
 * Free a wb slot allocated for use by the driver (all asics)
 */
void amdgpu_device_wb_free(struct amdgpu_device *adev, u32 wb)
{
	wb >>= 3;
	if (wb < adev->wb.num_wb)
		__clear_bit(wb, adev->wb.used);
}

/**
 * amdgpu_device_resize_fb_bar - try to resize FB BAR
 *
 * @adev: amdgpu_device pointer
 *
 * Try to resize FB BAR to make all VRAM CPU accessible. We try very hard not
 * to fail, but if any of the BARs is not accessible after the size we abort
 * driver loading by returning -ENODEV.
 */
int amdgpu_device_resize_fb_bar(struct amdgpu_device *adev)
{
	int rbar_size = pci_rebar_bytes_to_size(adev->gmc.real_vram_size);
	struct pci_bus *root;
	struct resource *res;
	unsigned i;
	u16 cmd;
	int r;

	/* Bypass for VF */
	if (amdgpu_sriov_vf(adev))
		return 0;

	/* skip if the bios has already enabled large BAR */
	if (adev->gmc.real_vram_size &&
	    (pci_resource_len(adev->pdev, 0) >= adev->gmc.real_vram_size))
		return 0;

	/* Check if the root BUS has 64bit memory resources */
	root = adev->pdev->bus;
	while (root->parent)
		root = root->parent;

	pci_bus_for_each_resource(root, res, i) {
		if (res && res->flags & (IORESOURCE_MEM | IORESOURCE_MEM_64) &&
		    res->start > 0x100000000ull)
			break;
	}

	/* Trying to resize is pointless without a root hub window above 4GB */
	if (!res)
		return 0;

	/* Limit the BAR size to what is available */
	rbar_size = min(fls(pci_rebar_get_possible_sizes(adev->pdev, 0)) - 1,
			rbar_size);

	/* Disable memory decoding while we change the BAR addresses and size */
	pci_read_config_word(adev->pdev, PCI_COMMAND, &cmd);
	pci_write_config_word(adev->pdev, PCI_COMMAND,
			      cmd & ~PCI_COMMAND_MEMORY);

	/* Free the VRAM and doorbell BAR, we most likely need to move both. */
	amdgpu_device_doorbell_fini(adev);
	if (adev->asic_type >= CHIP_BONAIRE)
		pci_release_resource(adev->pdev, 2);

	pci_release_resource(adev->pdev, 0);

	r = pci_resize_resource(adev->pdev, 0, rbar_size);
	if (r == -ENOSPC)
		DRM_INFO("Not enough PCI address space for a large BAR.");
	else if (r && r != -ENOTSUPP)
		DRM_ERROR("Problem resizing BAR0 (%d).", r);

	pci_assign_unassigned_bus_resources(adev->pdev->bus);

	/* When the doorbell or fb BAR isn't available we have no chance of
	 * using the device.
	 */
	r = amdgpu_device_doorbell_init(adev);
	if (r || (pci_resource_flags(adev->pdev, 0) & IORESOURCE_UNSET))
		return -ENODEV;

	pci_write_config_word(adev->pdev, PCI_COMMAND, cmd);

	return 0;
}

/*
 * GPU helpers function.
 */
/**
 * amdgpu_device_need_post - check if the hw need post or not
 *
 * @adev: amdgpu_device pointer
 *
 * Check if the asic has been initialized (all asics) at driver startup
 * or post is needed if  hw reset is performed.
 * Returns true if need or false if not.
 */
bool amdgpu_device_need_post(struct amdgpu_device *adev)
{
	uint32_t reg;

	if (amdgpu_sriov_vf(adev))
		return false;

	if (amdgpu_passthrough(adev)) {
		/* for FIJI: In whole GPU pass-through virtualization case, after VM reboot
		 * some old smc fw still need driver do vPost otherwise gpu hang, while
		 * those smc fw version above 22.15 doesn't have this flaw, so we force
		 * vpost executed for smc version below 22.15
		 */
		if (adev->asic_type == CHIP_FIJI) {
			int err;
			uint32_t fw_ver;
			err = request_firmware(&adev->pm.fw, "amdgpu/fiji_smc.bin", adev->dev);
			/* force vPost if error occured */
			if (err)
				return true;

			fw_ver = *((uint32_t *)adev->pm.fw->data + 69);
			if (fw_ver < 0x00160e00)
				return true;
		}
	}

	/* Don't post if we need to reset whole hive on init */
	if (adev->gmc.xgmi.pending_reset)
		return false;

	if (adev->has_hw_reset) {
		adev->has_hw_reset = false;
		return true;
	}

	/* bios scratch used on CIK+ */
	if (adev->asic_type >= CHIP_BONAIRE)
		return amdgpu_atombios_scratch_need_asic_init(adev);

	/* check MEM_SIZE for older asics */
	reg = amdgpu_asic_get_config_memsize(adev);

	if ((reg != 0) && (reg != 0xffffffff))
		return false;

	return true;
}

/* if we get transitioned to only one device, take VGA back */
/**
 * amdgpu_device_vga_set_decode - enable/disable vga decode
 *
 * @cookie: amdgpu_device pointer
 * @state: enable/disable vga decode
 *
 * Enable/disable vga decode (all asics).
 * Returns VGA resource flags.
 */
static unsigned int amdgpu_device_vga_set_decode(void *cookie, bool state)
{
	struct amdgpu_device *adev = cookie;
	amdgpu_asic_set_vga_state(adev, state);
	if (state)
		return VGA_RSRC_LEGACY_IO | VGA_RSRC_LEGACY_MEM |
		       VGA_RSRC_NORMAL_IO | VGA_RSRC_NORMAL_MEM;
	else
		return VGA_RSRC_NORMAL_IO | VGA_RSRC_NORMAL_MEM;
}

/**
 * amdgpu_device_check_block_size - validate the vm block size
 *
 * @adev: amdgpu_device pointer
 *
 * Validates the vm block size specified via module parameter.
 * The vm block size defines number of bits in page table versus page directory,
 * a page is 4KB so we have 12 bits offset, minimum 9 bits in the
 * page table and the remaining bits are in the page directory.
 */
static void amdgpu_device_check_block_size(struct amdgpu_device *adev)
{
	/* defines number of bits in page table versus page directory,
	 * a page is 4KB so we have 12 bits offset, minimum 9 bits in the
	 * page table and the remaining bits are in the page directory */
	if (amdgpu_vm_block_size == -1)
		return;

	if (amdgpu_vm_block_size < 9) {
		dev_warn(adev->dev, "VM page table size (%d) too small\n",
			 amdgpu_vm_block_size);
		amdgpu_vm_block_size = -1;
	}
}

/**
 * amdgpu_device_check_vm_size - validate the vm size
 *
 * @adev: amdgpu_device pointer
 *
 * Validates the vm size in GB specified via module parameter.
 * The VM size is the size of the GPU virtual memory space in GB.
 */
static void amdgpu_device_check_vm_size(struct amdgpu_device *adev)
{
	/* no need to check the default value */
	if (amdgpu_vm_size == -1)
		return;

	if (amdgpu_vm_size < 1) {
		dev_warn(adev->dev, "VM size (%d) too small, min is 1GB\n",
			 amdgpu_vm_size);
		amdgpu_vm_size = -1;
	}
}

static void amdgpu_device_check_smu_prv_buffer_size(struct amdgpu_device *adev)
{
	struct sysinfo si;
	bool is_os_64 = (sizeof(void *) == 8);
	uint64_t total_memory;
	uint64_t dram_size_seven_GB = 0x1B8000000;
	uint64_t dram_size_three_GB = 0xB8000000;

	if (amdgpu_smu_memory_pool_size == 0)
		return;

	if (!is_os_64) {
		DRM_WARN("Not 64-bit OS, feature not supported\n");
		goto def_value;
	}
	si_meminfo(&si);
	total_memory = (uint64_t)si.totalram * si.mem_unit;

	if ((amdgpu_smu_memory_pool_size == 1) ||
		(amdgpu_smu_memory_pool_size == 2)) {
		if (total_memory < dram_size_three_GB)
			goto def_value1;
	} else if ((amdgpu_smu_memory_pool_size == 4) ||
		(amdgpu_smu_memory_pool_size == 8)) {
		if (total_memory < dram_size_seven_GB)
			goto def_value1;
	} else {
		DRM_WARN("Smu memory pool size not supported\n");
		goto def_value;
	}
	adev->pm.smu_prv_buffer_size = amdgpu_smu_memory_pool_size << 28;

	return;

def_value1:
	DRM_WARN("No enough system memory\n");
def_value:
	adev->pm.smu_prv_buffer_size = 0;
}

/**
 * amdgpu_device_check_arguments - validate module params
 *
 * @adev: amdgpu_device pointer
 *
 * Validates certain module parameters and updates
 * the associated values used by the driver (all asics).
 */
static int amdgpu_device_check_arguments(struct amdgpu_device *adev)
{
	if (amdgpu_sched_jobs < 4) {
		dev_warn(adev->dev, "sched jobs (%d) must be at least 4\n",
			 amdgpu_sched_jobs);
		amdgpu_sched_jobs = 4;
	} else if (!is_power_of_2(amdgpu_sched_jobs)){
		dev_warn(adev->dev, "sched jobs (%d) must be a power of 2\n",
			 amdgpu_sched_jobs);
		amdgpu_sched_jobs = roundup_pow_of_two(amdgpu_sched_jobs);
	}

	if (amdgpu_gart_size != -1 && amdgpu_gart_size < 32) {
		/* gart size must be greater or equal to 32M */
		dev_warn(adev->dev, "gart size (%d) too small\n",
			 amdgpu_gart_size);
		amdgpu_gart_size = -1;
	}

	if (amdgpu_gtt_size != -1 && amdgpu_gtt_size < 32) {
		/* gtt size must be greater or equal to 32M */
		dev_warn(adev->dev, "gtt size (%d) too small\n",
				 amdgpu_gtt_size);
		amdgpu_gtt_size = -1;
	}

	/* valid range is between 4 and 9 inclusive */
	if (amdgpu_vm_fragment_size != -1 &&
	    (amdgpu_vm_fragment_size > 9 || amdgpu_vm_fragment_size < 4)) {
		dev_warn(adev->dev, "valid range is between 4 and 9\n");
		amdgpu_vm_fragment_size = -1;
	}

	if (amdgpu_sched_hw_submission < 2) {
		dev_warn(adev->dev, "sched hw submission jobs (%d) must be at least 2\n",
			 amdgpu_sched_hw_submission);
		amdgpu_sched_hw_submission = 2;
	} else if (!is_power_of_2(amdgpu_sched_hw_submission)) {
		dev_warn(adev->dev, "sched hw submission jobs (%d) must be a power of 2\n",
			 amdgpu_sched_hw_submission);
		amdgpu_sched_hw_submission = roundup_pow_of_two(amdgpu_sched_hw_submission);
	}

	amdgpu_device_check_smu_prv_buffer_size(adev);

	amdgpu_device_check_vm_size(adev);

	amdgpu_device_check_block_size(adev);

	adev->firmware.load_type = amdgpu_ucode_get_load_type(adev, amdgpu_fw_load_type);

	amdgpu_gmc_tmz_set(adev);

	amdgpu_gmc_noretry_set(adev);

	return 0;
}

/**
 * amdgpu_switcheroo_set_state - set switcheroo state
 *
 * @pdev: pci dev pointer
 * @state: vga_switcheroo state
 *
 * Callback for the switcheroo driver.  Suspends or resumes the
 * the asics before or after it is powered up using ACPI methods.
 */
static void amdgpu_switcheroo_set_state(struct pci_dev *pdev,
					enum vga_switcheroo_state state)
{
	struct drm_device *dev = pci_get_drvdata(pdev);
	int r;

	if (amdgpu_device_supports_px(dev) && state == VGA_SWITCHEROO_OFF)
		return;

	if (state == VGA_SWITCHEROO_ON) {
		pr_info("switched on\n");
		/* don't suspend or resume card normally */
		dev->switch_power_state = DRM_SWITCH_POWER_CHANGING;

		pci_set_power_state(pdev, PCI_D0);
		amdgpu_device_load_pci_state(pdev);
		r = pci_enable_device(pdev);
		if (r)
			DRM_WARN("pci_enable_device failed (%d)\n", r);
		amdgpu_device_resume(dev, true);

		dev->switch_power_state = DRM_SWITCH_POWER_ON;
	} else {
		pr_info("switched off\n");
		dev->switch_power_state = DRM_SWITCH_POWER_CHANGING;
		amdgpu_device_suspend(dev, true);
		amdgpu_device_cache_pci_state(pdev);
		/* Shut down the device */
		pci_disable_device(pdev);
		pci_set_power_state(pdev, PCI_D3cold);
		dev->switch_power_state = DRM_SWITCH_POWER_OFF;
	}
}

/**
 * amdgpu_switcheroo_can_switch - see if switcheroo state can change
 *
 * @pdev: pci dev pointer
 *
 * Callback for the switcheroo driver.  Check of the switcheroo
 * state can be changed.
 * Returns true if the state can be changed, false if not.
 */
static bool amdgpu_switcheroo_can_switch(struct pci_dev *pdev)
{
	struct drm_device *dev = pci_get_drvdata(pdev);

	/*
	* FIXME: open_count is protected by drm_global_mutex but that would lead to
	* locking inversion with the driver load path. And the access here is
	* completely racy anyway. So don't bother with locking for now.
	*/
	return atomic_read(&dev->open_count) == 0;
}

static const struct vga_switcheroo_client_ops amdgpu_switcheroo_ops = {
	.set_gpu_state = amdgpu_switcheroo_set_state,
	.reprobe = NULL,
	.can_switch = amdgpu_switcheroo_can_switch,
};

/**
 * amdgpu_device_ip_set_clockgating_state - set the CG state
 *
 * @dev: amdgpu_device pointer
 * @block_type: Type of hardware IP (SMU, GFX, UVD, etc.)
 * @state: clockgating state (gate or ungate)
 *
 * Sets the requested clockgating state for all instances of
 * the hardware IP specified.
 * Returns the error code from the last instance.
 */
int amdgpu_device_ip_set_clockgating_state(void *dev,
					   enum amd_ip_block_type block_type,
					   enum amd_clockgating_state state)
{
	struct amdgpu_device *adev = dev;
	int i, r = 0;

	for (i = 0; i < adev->num_ip_blocks; i++) {
		if (!adev->ip_blocks[i].status.valid)
			continue;
		if (adev->ip_blocks[i].version->type != block_type)
			continue;
		if (!adev->ip_blocks[i].version->funcs->set_clockgating_state)
			continue;
		r = adev->ip_blocks[i].version->funcs->set_clockgating_state(
			(void *)adev, state);
		if (r)
			DRM_ERROR("set_clockgating_state of IP block <%s> failed %d\n",
				  adev->ip_blocks[i].version->funcs->name, r);
	}
	return r;
}

/**
 * amdgpu_device_ip_set_powergating_state - set the PG state
 *
 * @dev: amdgpu_device pointer
 * @block_type: Type of hardware IP (SMU, GFX, UVD, etc.)
 * @state: powergating state (gate or ungate)
 *
 * Sets the requested powergating state for all instances of
 * the hardware IP specified.
 * Returns the error code from the last instance.
 */
int amdgpu_device_ip_set_powergating_state(void *dev,
					   enum amd_ip_block_type block_type,
					   enum amd_powergating_state state)
{
	struct amdgpu_device *adev = dev;
	int i, r = 0;

	for (i = 0; i < adev->num_ip_blocks; i++) {
		if (!adev->ip_blocks[i].status.valid)
			continue;
		if (adev->ip_blocks[i].version->type != block_type)
			continue;
		if (!adev->ip_blocks[i].version->funcs->set_powergating_state)
			continue;
		r = adev->ip_blocks[i].version->funcs->set_powergating_state(
			(void *)adev, state);
		if (r)
			DRM_ERROR("set_powergating_state of IP block <%s> failed %d\n",
				  adev->ip_blocks[i].version->funcs->name, r);
	}
	return r;
}

/**
 * amdgpu_device_ip_get_clockgating_state - get the CG state
 *
 * @adev: amdgpu_device pointer
 * @flags: clockgating feature flags
 *
 * Walks the list of IPs on the device and updates the clockgating
 * flags for each IP.
 * Updates @flags with the feature flags for each hardware IP where
 * clockgating is enabled.
 */
void amdgpu_device_ip_get_clockgating_state(struct amdgpu_device *adev,
					    u32 *flags)
{
	int i;

	for (i = 0; i < adev->num_ip_blocks; i++) {
		if (!adev->ip_blocks[i].status.valid)
			continue;
		if (adev->ip_blocks[i].version->funcs->get_clockgating_state)
			adev->ip_blocks[i].version->funcs->get_clockgating_state((void *)adev, flags);
	}
}

/**
 * amdgpu_device_ip_wait_for_idle - wait for idle
 *
 * @adev: amdgpu_device pointer
 * @block_type: Type of hardware IP (SMU, GFX, UVD, etc.)
 *
 * Waits for the request hardware IP to be idle.
 * Returns 0 for success or a negative error code on failure.
 */
int amdgpu_device_ip_wait_for_idle(struct amdgpu_device *adev,
				   enum amd_ip_block_type block_type)
{
	int i, r;

	for (i = 0; i < adev->num_ip_blocks; i++) {
		if (!adev->ip_blocks[i].status.valid)
			continue;
		if (adev->ip_blocks[i].version->type == block_type) {
			r = adev->ip_blocks[i].version->funcs->wait_for_idle((void *)adev);
			if (r)
				return r;
			break;
		}
	}
	return 0;

}

/**
 * amdgpu_device_ip_is_idle - is the hardware IP idle
 *
 * @adev: amdgpu_device pointer
 * @block_type: Type of hardware IP (SMU, GFX, UVD, etc.)
 *
 * Check if the hardware IP is idle or not.
 * Returns true if it the IP is idle, false if not.
 */
bool amdgpu_device_ip_is_idle(struct amdgpu_device *adev,
			      enum amd_ip_block_type block_type)
{
	int i;

	for (i = 0; i < adev->num_ip_blocks; i++) {
		if (!adev->ip_blocks[i].status.valid)
			continue;
		if (adev->ip_blocks[i].version->type == block_type)
			return adev->ip_blocks[i].version->funcs->is_idle((void *)adev);
	}
	return true;

}

/**
 * amdgpu_device_ip_get_ip_block - get a hw IP pointer
 *
 * @adev: amdgpu_device pointer
 * @type: Type of hardware IP (SMU, GFX, UVD, etc.)
 *
 * Returns a pointer to the hardware IP block structure
 * if it exists for the asic, otherwise NULL.
 */
struct amdgpu_ip_block *
amdgpu_device_ip_get_ip_block(struct amdgpu_device *adev,
			      enum amd_ip_block_type type)
{
	int i;

	for (i = 0; i < adev->num_ip_blocks; i++)
		if (adev->ip_blocks[i].version->type == type)
			return &adev->ip_blocks[i];

	return NULL;
}

/**
 * amdgpu_device_ip_block_version_cmp
 *
 * @adev: amdgpu_device pointer
 * @type: enum amd_ip_block_type
 * @major: major version
 * @minor: minor version
 *
 * return 0 if equal or greater
 * return 1 if smaller or the ip_block doesn't exist
 */
int amdgpu_device_ip_block_version_cmp(struct amdgpu_device *adev,
				       enum amd_ip_block_type type,
				       u32 major, u32 minor)
{
	struct amdgpu_ip_block *ip_block = amdgpu_device_ip_get_ip_block(adev, type);

	if (ip_block && ((ip_block->version->major > major) ||
			((ip_block->version->major == major) &&
			(ip_block->version->minor >= minor))))
		return 0;

	return 1;
}

/**
 * amdgpu_device_ip_block_add
 *
 * @adev: amdgpu_device pointer
 * @ip_block_version: pointer to the IP to add
 *
 * Adds the IP block driver information to the collection of IPs
 * on the asic.
 */
int amdgpu_device_ip_block_add(struct amdgpu_device *adev,
			       const struct amdgpu_ip_block_version *ip_block_version)
{
	if (!ip_block_version)
		return -EINVAL;

	switch (ip_block_version->type) {
	case AMD_IP_BLOCK_TYPE_VCN:
		if (adev->harvest_ip_mask & AMD_HARVEST_IP_VCN_MASK)
			return 0;
		break;
	case AMD_IP_BLOCK_TYPE_JPEG:
		if (adev->harvest_ip_mask & AMD_HARVEST_IP_JPEG_MASK)
			return 0;
		break;
	default:
		break;
	}

	DRM_INFO("add ip block number %d <%s>\n", adev->num_ip_blocks,
		  ip_block_version->funcs->name);

	adev->ip_blocks[adev->num_ip_blocks++].version = ip_block_version;

	return 0;
}

/**
 * amdgpu_device_enable_virtual_display - enable virtual display feature
 *
 * @adev: amdgpu_device pointer
 *
 * Enabled the virtual display feature if the user has enabled it via
 * the module parameter virtual_display.  This feature provides a virtual
 * display hardware on headless boards or in virtualized environments.
 * This function parses and validates the configuration string specified by
 * the user and configues the virtual display configuration (number of
 * virtual connectors, crtcs, etc.) specified.
 */
static void amdgpu_device_enable_virtual_display(struct amdgpu_device *adev)
{
	adev->enable_virtual_display = false;

	if (amdgpu_virtual_display) {
		const char *pci_address_name = pci_name(adev->pdev);
		char *pciaddstr, *pciaddstr_tmp, *pciaddname_tmp, *pciaddname;

		pciaddstr = kstrdup(amdgpu_virtual_display, GFP_KERNEL);
		pciaddstr_tmp = pciaddstr;
		while ((pciaddname_tmp = strsep(&pciaddstr_tmp, ";"))) {
			pciaddname = strsep(&pciaddname_tmp, ",");
			if (!strcmp("all", pciaddname)
			    || !strcmp(pci_address_name, pciaddname)) {
				long num_crtc;
				int res = -1;

				adev->enable_virtual_display = true;

				if (pciaddname_tmp)
					res = kstrtol(pciaddname_tmp, 10,
						      &num_crtc);

				if (!res) {
					if (num_crtc < 1)
						num_crtc = 1;
					if (num_crtc > 6)
						num_crtc = 6;
					adev->mode_info.num_crtc = num_crtc;
				} else {
					adev->mode_info.num_crtc = 1;
				}
				break;
			}
		}

		DRM_INFO("virtual display string:%s, %s:virtual_display:%d, num_crtc:%d\n",
			 amdgpu_virtual_display, pci_address_name,
			 adev->enable_virtual_display, adev->mode_info.num_crtc);

		kfree(pciaddstr);
	}
}

/**
 * amdgpu_device_parse_gpu_info_fw - parse gpu info firmware
 *
 * @adev: amdgpu_device pointer
 *
 * Parses the asic configuration parameters specified in the gpu info
 * firmware and makes them availale to the driver for use in configuring
 * the asic.
 * Returns 0 on success, -EINVAL on failure.
 */
static int amdgpu_device_parse_gpu_info_fw(struct amdgpu_device *adev)
{
	const char *chip_name;
	char fw_name[40];
	int err;
	const struct gpu_info_firmware_header_v1_0 *hdr;

	adev->firmware.gpu_info_fw = NULL;

	if (adev->mman.discovery_bin) {
		amdgpu_discovery_get_gfx_info(adev);

		/*
		 * FIXME: The bounding box is still needed by Navi12, so
		 * temporarily read it from gpu_info firmware. Should be droped
		 * when DAL no longer needs it.
		 */
		if (adev->asic_type != CHIP_NAVI12)
			return 0;
	}

	switch (adev->asic_type) {
#ifdef CONFIG_DRM_AMDGPU_SI
	case CHIP_VERDE:
	case CHIP_TAHITI:
	case CHIP_PITCAIRN:
	case CHIP_OLAND:
	case CHIP_HAINAN:
#endif
#ifdef CONFIG_DRM_AMDGPU_CIK
	case CHIP_BONAIRE:
	case CHIP_HAWAII:
	case CHIP_KAVERI:
	case CHIP_KABINI:
	case CHIP_MULLINS:
#endif
	case CHIP_TOPAZ:
	case CHIP_TONGA:
	case CHIP_FIJI:
	case CHIP_POLARIS10:
	case CHIP_POLARIS11:
	case CHIP_POLARIS12:
	case CHIP_VEGAM:
	case CHIP_CARRIZO:
	case CHIP_STONEY:
	case CHIP_VEGA20:
	case CHIP_ALDEBARAN:
	case CHIP_SIENNA_CICHLID:
	case CHIP_NAVY_FLOUNDER:
	case CHIP_DIMGREY_CAVEFISH:
	default:
		return 0;
	case CHIP_VEGA10:
		chip_name = "vega10";
		break;
	case CHIP_VEGA12:
		chip_name = "vega12";
		break;
	case CHIP_RAVEN:
		if (adev->apu_flags & AMD_APU_IS_RAVEN2)
			chip_name = "raven2";
		else if (adev->apu_flags & AMD_APU_IS_PICASSO)
			chip_name = "picasso";
		else
			chip_name = "raven";
		break;
	case CHIP_ARCTURUS:
		chip_name = "arcturus";
		break;
	case CHIP_RENOIR:
		if (adev->apu_flags & AMD_APU_IS_RENOIR)
			chip_name = "renoir";
		else
			chip_name = "green_sardine";
		break;
	case CHIP_NAVI10:
		chip_name = "navi10";
		break;
	case CHIP_NAVI14:
		chip_name = "navi14";
		break;
	case CHIP_NAVI12:
		chip_name = "navi12";
		break;
	case CHIP_VANGOGH:
		chip_name = "vangogh";
		break;
	}

	snprintf(fw_name, sizeof(fw_name), "amdgpu/%s_gpu_info.bin", chip_name);
	err = request_firmware(&adev->firmware.gpu_info_fw, fw_name, adev->dev);
	if (err) {
		dev_err(adev->dev,
			"Failed to load gpu_info firmware \"%s\"\n",
			fw_name);
		goto out;
	}
	err = amdgpu_ucode_validate(adev->firmware.gpu_info_fw);
	if (err) {
		dev_err(adev->dev,
			"Failed to validate gpu_info firmware \"%s\"\n",
			fw_name);
		goto out;
	}

	hdr = (const struct gpu_info_firmware_header_v1_0 *)adev->firmware.gpu_info_fw->data;
	amdgpu_ucode_print_gpu_info_hdr(&hdr->header);

	switch (hdr->version_major) {
	case 1:
	{
		const struct gpu_info_firmware_v1_0 *gpu_info_fw =
			(const struct gpu_info_firmware_v1_0 *)(adev->firmware.gpu_info_fw->data +
								le32_to_cpu(hdr->header.ucode_array_offset_bytes));

		/*
		 * Should be droped when DAL no longer needs it.
		 */
		if (adev->asic_type == CHIP_NAVI12)
			goto parse_soc_bounding_box;

		adev->gfx.config.max_shader_engines = le32_to_cpu(gpu_info_fw->gc_num_se);
		adev->gfx.config.max_cu_per_sh = le32_to_cpu(gpu_info_fw->gc_num_cu_per_sh);
		adev->gfx.config.max_sh_per_se = le32_to_cpu(gpu_info_fw->gc_num_sh_per_se);
		adev->gfx.config.max_backends_per_se = le32_to_cpu(gpu_info_fw->gc_num_rb_per_se);
		adev->gfx.config.max_texture_channel_caches =
			le32_to_cpu(gpu_info_fw->gc_num_tccs);
		adev->gfx.config.max_gprs = le32_to_cpu(gpu_info_fw->gc_num_gprs);
		adev->gfx.config.max_gs_threads = le32_to_cpu(gpu_info_fw->gc_num_max_gs_thds);
		adev->gfx.config.gs_vgt_table_depth = le32_to_cpu(gpu_info_fw->gc_gs_table_depth);
		adev->gfx.config.gs_prim_buffer_depth = le32_to_cpu(gpu_info_fw->gc_gsprim_buff_depth);
		adev->gfx.config.double_offchip_lds_buf =
			le32_to_cpu(gpu_info_fw->gc_double_offchip_lds_buffer);
		adev->gfx.cu_info.wave_front_size = le32_to_cpu(gpu_info_fw->gc_wave_size);
		adev->gfx.cu_info.max_waves_per_simd =
			le32_to_cpu(gpu_info_fw->gc_max_waves_per_simd);
		adev->gfx.cu_info.max_scratch_slots_per_cu =
			le32_to_cpu(gpu_info_fw->gc_max_scratch_slots_per_cu);
		adev->gfx.cu_info.lds_size = le32_to_cpu(gpu_info_fw->gc_lds_size);
		if (hdr->version_minor >= 1) {
			const struct gpu_info_firmware_v1_1 *gpu_info_fw =
				(const struct gpu_info_firmware_v1_1 *)(adev->firmware.gpu_info_fw->data +
									le32_to_cpu(hdr->header.ucode_array_offset_bytes));
			adev->gfx.config.num_sc_per_sh =
				le32_to_cpu(gpu_info_fw->num_sc_per_sh);
			adev->gfx.config.num_packer_per_sc =
				le32_to_cpu(gpu_info_fw->num_packer_per_sc);
		}

parse_soc_bounding_box:
		/*
		 * soc bounding box info is not integrated in disocovery table,
		 * we always need to parse it from gpu info firmware if needed.
		 */
		if (hdr->version_minor == 2) {
			const struct gpu_info_firmware_v1_2 *gpu_info_fw =
				(const struct gpu_info_firmware_v1_2 *)(adev->firmware.gpu_info_fw->data +
									le32_to_cpu(hdr->header.ucode_array_offset_bytes));
			adev->dm.soc_bounding_box = &gpu_info_fw->soc_bounding_box;
		}
		break;
	}
	default:
		dev_err(adev->dev,
			"Unsupported gpu_info table %d\n", hdr->header.ucode_version);
		err = -EINVAL;
		goto out;
	}
out:
	return err;
}

/**
 * amdgpu_device_ip_early_init - run early init for hardware IPs
 *
 * @adev: amdgpu_device pointer
 *
 * Early initialization pass for hardware IPs.  The hardware IPs that make
 * up each asic are discovered each IP's early_init callback is run.  This
 * is the first stage in initializing the asic.
 * Returns 0 on success, negative error code on failure.
 */
static int amdgpu_device_ip_early_init(struct amdgpu_device *adev)
{
	int i, r;

	amdgpu_device_enable_virtual_display(adev);

	if (amdgpu_sriov_vf(adev)) {
		r = amdgpu_virt_request_full_gpu(adev, true);
		if (r)
			return r;
	}

	switch (adev->asic_type) {
#ifdef CONFIG_DRM_AMDGPU_SI
	case CHIP_VERDE:
	case CHIP_TAHITI:
	case CHIP_PITCAIRN:
	case CHIP_OLAND:
	case CHIP_HAINAN:
		adev->family = AMDGPU_FAMILY_SI;
		r = si_set_ip_blocks(adev);
		if (r)
			return r;
		break;
#endif
#ifdef CONFIG_DRM_AMDGPU_CIK
	case CHIP_BONAIRE:
	case CHIP_HAWAII:
	case CHIP_KAVERI:
	case CHIP_KABINI:
	case CHIP_MULLINS:
		if (adev->flags & AMD_IS_APU)
			adev->family = AMDGPU_FAMILY_KV;
		else
			adev->family = AMDGPU_FAMILY_CI;

		r = cik_set_ip_blocks(adev);
		if (r)
			return r;
		break;
#endif
	case CHIP_TOPAZ:
	case CHIP_TONGA:
	case CHIP_FIJI:
	case CHIP_POLARIS10:
	case CHIP_POLARIS11:
	case CHIP_POLARIS12:
	case CHIP_VEGAM:
	case CHIP_CARRIZO:
	case CHIP_STONEY:
		if (adev->flags & AMD_IS_APU)
			adev->family = AMDGPU_FAMILY_CZ;
		else
			adev->family = AMDGPU_FAMILY_VI;

		r = vi_set_ip_blocks(adev);
		if (r)
			return r;
		break;
	case CHIP_VEGA10:
	case CHIP_VEGA12:
	case CHIP_VEGA20:
	case CHIP_RAVEN:
	case CHIP_ARCTURUS:
	case CHIP_RENOIR:
	case CHIP_ALDEBARAN:
		if (adev->flags & AMD_IS_APU)
			adev->family = AMDGPU_FAMILY_RV;
		else
			adev->family = AMDGPU_FAMILY_AI;

		r = soc15_set_ip_blocks(adev);
		if (r)
			return r;
		break;
	case  CHIP_NAVI10:
	case  CHIP_NAVI14:
	case  CHIP_NAVI12:
	case  CHIP_SIENNA_CICHLID:
	case  CHIP_NAVY_FLOUNDER:
	case  CHIP_DIMGREY_CAVEFISH:
	case CHIP_VANGOGH:
		if (adev->asic_type == CHIP_VANGOGH)
			adev->family = AMDGPU_FAMILY_VGH;
		else
			adev->family = AMDGPU_FAMILY_NV;

		r = nv_set_ip_blocks(adev);
		if (r)
			return r;
		break;
	default:
		/* FIXME: not supported yet */
		return -EINVAL;
	}

	amdgpu_amdkfd_device_probe(adev);

	adev->pm.pp_feature = amdgpu_pp_feature_mask;
	if (amdgpu_sriov_vf(adev) || sched_policy == KFD_SCHED_POLICY_NO_HWS)
		adev->pm.pp_feature &= ~PP_GFXOFF_MASK;
	if (amdgpu_sriov_vf(adev) && adev->asic_type == CHIP_SIENNA_CICHLID)
		adev->pm.pp_feature &= ~PP_OVERDRIVE_MASK;

	for (i = 0; i < adev->num_ip_blocks; i++) {
		if ((amdgpu_ip_block_mask & (1 << i)) == 0) {
			DRM_ERROR("disabled ip block: %d <%s>\n",
				  i, adev->ip_blocks[i].version->funcs->name);
			adev->ip_blocks[i].status.valid = false;
		} else {
			if (adev->ip_blocks[i].version->funcs->early_init) {
				r = adev->ip_blocks[i].version->funcs->early_init((void *)adev);
				if (r == -ENOENT) {
					adev->ip_blocks[i].status.valid = false;
				} else if (r) {
					DRM_ERROR("early_init of IP block <%s> failed %d\n",
						  adev->ip_blocks[i].version->funcs->name, r);
					return r;
				} else {
					adev->ip_blocks[i].status.valid = true;
				}
			} else {
				adev->ip_blocks[i].status.valid = true;
			}
		}
		/* get the vbios after the asic_funcs are set up */
		if (adev->ip_blocks[i].version->type == AMD_IP_BLOCK_TYPE_COMMON) {
			r = amdgpu_device_parse_gpu_info_fw(adev);
			if (r)
				return r;

			/* Read BIOS */
			if (!amdgpu_get_bios(adev))
				return -EINVAL;

			r = amdgpu_atombios_init(adev);
			if (r) {
				dev_err(adev->dev, "amdgpu_atombios_init failed\n");
				amdgpu_vf_error_put(adev, AMDGIM_ERROR_VF_ATOMBIOS_INIT_FAIL, 0, 0);
				return r;
			}

			/*get pf2vf msg info at it's earliest time*/
			if (amdgpu_sriov_vf(adev))
				amdgpu_virt_init_data_exchange(adev);

		}
	}

	adev->cg_flags &= amdgpu_cg_mask;
	adev->pg_flags &= amdgpu_pg_mask;

	return 0;
}

static int amdgpu_device_ip_hw_init_phase1(struct amdgpu_device *adev)
{
	int i, r;

	for (i = 0; i < adev->num_ip_blocks; i++) {
		if (!adev->ip_blocks[i].status.sw)
			continue;
		if (adev->ip_blocks[i].status.hw)
			continue;
		if (adev->ip_blocks[i].version->type == AMD_IP_BLOCK_TYPE_COMMON ||
		    (amdgpu_sriov_vf(adev) && (adev->ip_blocks[i].version->type == AMD_IP_BLOCK_TYPE_PSP)) ||
		    adev->ip_blocks[i].version->type == AMD_IP_BLOCK_TYPE_IH) {
			r = adev->ip_blocks[i].version->funcs->hw_init(adev);
			if (r) {
				DRM_ERROR("hw_init of IP block <%s> failed %d\n",
					  adev->ip_blocks[i].version->funcs->name, r);
				return r;
			}
			adev->ip_blocks[i].status.hw = true;
		}
	}

	return 0;
}

static int amdgpu_device_ip_hw_init_phase2(struct amdgpu_device *adev)
{
	int i, r;

	for (i = 0; i < adev->num_ip_blocks; i++) {
		if (!adev->ip_blocks[i].status.sw)
			continue;
		if (adev->ip_blocks[i].status.hw)
			continue;
		r = adev->ip_blocks[i].version->funcs->hw_init(adev);
		if (r) {
			DRM_ERROR("hw_init of IP block <%s> failed %d\n",
				  adev->ip_blocks[i].version->funcs->name, r);
			return r;
		}
		adev->ip_blocks[i].status.hw = true;
	}

	return 0;
}

static int amdgpu_device_fw_loading(struct amdgpu_device *adev)
{
	int r = 0;
	int i;
	uint32_t smu_version;

	if (adev->asic_type >= CHIP_VEGA10) {
		for (i = 0; i < adev->num_ip_blocks; i++) {
			if (adev->ip_blocks[i].version->type != AMD_IP_BLOCK_TYPE_PSP)
				continue;

			if (!adev->ip_blocks[i].status.sw)
				continue;

			/* no need to do the fw loading again if already done*/
			if (adev->ip_blocks[i].status.hw == true)
				break;

			if (amdgpu_in_reset(adev) || adev->in_suspend) {
				r = adev->ip_blocks[i].version->funcs->resume(adev);
				if (r) {
					DRM_ERROR("resume of IP block <%s> failed %d\n",
							  adev->ip_blocks[i].version->funcs->name, r);
					return r;
				}
			} else {
				r = adev->ip_blocks[i].version->funcs->hw_init(adev);
				if (r) {
					DRM_ERROR("hw_init of IP block <%s> failed %d\n",
							  adev->ip_blocks[i].version->funcs->name, r);
					return r;
				}
			}

			adev->ip_blocks[i].status.hw = true;
			break;
		}
	}

	if (!amdgpu_sriov_vf(adev) || adev->asic_type == CHIP_TONGA)
		r = amdgpu_pm_load_smu_firmware(adev, &smu_version);

	return r;
}

/**
 * amdgpu_device_ip_init - run init for hardware IPs
 *
 * @adev: amdgpu_device pointer
 *
 * Main initialization pass for hardware IPs.  The list of all the hardware
 * IPs that make up the asic is walked and the sw_init and hw_init callbacks
 * are run.  sw_init initializes the software state associated with each IP
 * and hw_init initializes the hardware associated with each IP.
 * Returns 0 on success, negative error code on failure.
 */
static int amdgpu_device_ip_init(struct amdgpu_device *adev)
{
	int i, r;

	r = amdgpu_ras_init(adev);
	if (r)
		return r;

	for (i = 0; i < adev->num_ip_blocks; i++) {
		if (!adev->ip_blocks[i].status.valid)
			continue;
		r = adev->ip_blocks[i].version->funcs->sw_init((void *)adev);
		if (r) {
			DRM_ERROR("sw_init of IP block <%s> failed %d\n",
				  adev->ip_blocks[i].version->funcs->name, r);
			goto init_failed;
		}
		adev->ip_blocks[i].status.sw = true;

		/* need to do gmc hw init early so we can allocate gpu mem */
		if (adev->ip_blocks[i].version->type == AMD_IP_BLOCK_TYPE_GMC) {
			r = amdgpu_device_vram_scratch_init(adev);
			if (r) {
				DRM_ERROR("amdgpu_vram_scratch_init failed %d\n", r);
				goto init_failed;
			}
			r = adev->ip_blocks[i].version->funcs->hw_init((void *)adev);
			if (r) {
				DRM_ERROR("hw_init %d failed %d\n", i, r);
				goto init_failed;
			}
			r = amdgpu_device_wb_init(adev);
			if (r) {
				DRM_ERROR("amdgpu_device_wb_init failed %d\n", r);
				goto init_failed;
			}
			adev->ip_blocks[i].status.hw = true;

			/* right after GMC hw init, we create CSA */
			if (amdgpu_mcbp || amdgpu_sriov_vf(adev)) {
				r = amdgpu_allocate_static_csa(adev, &adev->virt.csa_obj,
								AMDGPU_GEM_DOMAIN_VRAM,
								AMDGPU_CSA_SIZE);
				if (r) {
					DRM_ERROR("allocate CSA failed %d\n", r);
					goto init_failed;
				}
			}
		}
	}

	if (amdgpu_sriov_vf(adev))
		amdgpu_virt_init_data_exchange(adev);

	r = amdgpu_ib_pool_init(adev);
	if (r) {
		dev_err(adev->dev, "IB initialization failed (%d).\n", r);
		amdgpu_vf_error_put(adev, AMDGIM_ERROR_VF_IB_INIT_FAIL, 0, r);
		goto init_failed;
	}

	r = amdgpu_ucode_create_bo(adev); /* create ucode bo when sw_init complete*/
	if (r)
		goto init_failed;

	r = amdgpu_device_ip_hw_init_phase1(adev);
	if (r)
		goto init_failed;

	r = amdgpu_device_fw_loading(adev);
	if (r)
		goto init_failed;

	r = amdgpu_device_ip_hw_init_phase2(adev);
	if (r)
		goto init_failed;

	/*
	 * retired pages will be loaded from eeprom and reserved here,
	 * it should be called after amdgpu_device_ip_hw_init_phase2  since
	 * for some ASICs the RAS EEPROM code relies on SMU fully functioning
	 * for I2C communication which only true at this point.
	 *
	 * amdgpu_ras_recovery_init may fail, but the upper only cares the
	 * failure from bad gpu situation and stop amdgpu init process
	 * accordingly. For other failed cases, it will still release all
	 * the resource and print error message, rather than returning one
	 * negative value to upper level.
	 *
	 * Note: theoretically, this should be called before all vram allocations
	 * to protect retired page from abusing
	 */
	r = amdgpu_ras_recovery_init(adev);
	if (r)
		goto init_failed;

	if (adev->gmc.xgmi.num_physical_nodes > 1)
		amdgpu_xgmi_add_device(adev);

	/* Don't init kfd if whole hive need to be reset during init */
	if (!adev->gmc.xgmi.pending_reset)
		amdgpu_amdkfd_device_init(adev);

	amdgpu_fru_get_product_info(adev);

init_failed:
	if (amdgpu_sriov_vf(adev))
		amdgpu_virt_release_full_gpu(adev, true);

	return r;
}

/**
 * amdgpu_device_fill_reset_magic - writes reset magic to gart pointer
 *
 * @adev: amdgpu_device pointer
 *
 * Writes a reset magic value to the gart pointer in VRAM.  The driver calls
 * this function before a GPU reset.  If the value is retained after a
 * GPU reset, VRAM has not been lost.  Some GPU resets may destry VRAM contents.
 */
static void amdgpu_device_fill_reset_magic(struct amdgpu_device *adev)
{
	memcpy(adev->reset_magic, adev->gart.ptr, AMDGPU_RESET_MAGIC_NUM);
}

/**
 * amdgpu_device_check_vram_lost - check if vram is valid
 *
 * @adev: amdgpu_device pointer
 *
 * Checks the reset magic value written to the gart pointer in VRAM.
 * The driver calls this after a GPU reset to see if the contents of
 * VRAM is lost or now.
 * returns true if vram is lost, false if not.
 */
static bool amdgpu_device_check_vram_lost(struct amdgpu_device *adev)
{
	if (memcmp(adev->gart.ptr, adev->reset_magic,
			AMDGPU_RESET_MAGIC_NUM))
		return true;

	if (!amdgpu_in_reset(adev))
		return false;

	/*
	 * For all ASICs with baco/mode1 reset, the VRAM is
	 * always assumed to be lost.
	 */
	switch (amdgpu_asic_reset_method(adev)) {
	case AMD_RESET_METHOD_BACO:
	case AMD_RESET_METHOD_MODE1:
		return true;
	default:
		return false;
	}
}

/**
 * amdgpu_device_set_cg_state - set clockgating for amdgpu device
 *
 * @adev: amdgpu_device pointer
 * @state: clockgating state (gate or ungate)
 *
 * The list of all the hardware IPs that make up the asic is walked and the
 * set_clockgating_state callbacks are run.
 * Late initialization pass enabling clockgating for hardware IPs.
 * Fini or suspend, pass disabling clockgating for hardware IPs.
 * Returns 0 on success, negative error code on failure.
 */

int amdgpu_device_set_cg_state(struct amdgpu_device *adev,
			       enum amd_clockgating_state state)
{
	int i, j, r;

	if (amdgpu_emu_mode == 1)
		return 0;

	for (j = 0; j < adev->num_ip_blocks; j++) {
		i = state == AMD_CG_STATE_GATE ? j : adev->num_ip_blocks - j - 1;
		if (!adev->ip_blocks[i].status.late_initialized)
			continue;
		/* skip CG for GFX on S0ix */
		if (adev->in_s0ix &&
		    adev->ip_blocks[i].version->type == AMD_IP_BLOCK_TYPE_GFX)
			continue;
		/* skip CG for VCE/UVD, it's handled specially */
		if (adev->ip_blocks[i].version->type != AMD_IP_BLOCK_TYPE_UVD &&
		    adev->ip_blocks[i].version->type != AMD_IP_BLOCK_TYPE_VCE &&
		    adev->ip_blocks[i].version->type != AMD_IP_BLOCK_TYPE_VCN &&
		    adev->ip_blocks[i].version->type != AMD_IP_BLOCK_TYPE_JPEG &&
		    adev->ip_blocks[i].version->funcs->set_clockgating_state) {
			/* enable clockgating to save power */
			r = adev->ip_blocks[i].version->funcs->set_clockgating_state((void *)adev,
										     state);
			if (r) {
				DRM_ERROR("set_clockgating_state(gate) of IP block <%s> failed %d\n",
					  adev->ip_blocks[i].version->funcs->name, r);
				return r;
			}
		}
	}

	return 0;
}

int amdgpu_device_set_pg_state(struct amdgpu_device *adev,
			       enum amd_powergating_state state)
{
	int i, j, r;

	if (amdgpu_emu_mode == 1)
		return 0;

	for (j = 0; j < adev->num_ip_blocks; j++) {
		i = state == AMD_PG_STATE_GATE ? j : adev->num_ip_blocks - j - 1;
		if (!adev->ip_blocks[i].status.late_initialized)
			continue;
		/* skip PG for GFX on S0ix */
		if (adev->in_s0ix &&
		    adev->ip_blocks[i].version->type == AMD_IP_BLOCK_TYPE_GFX)
			continue;
		/* skip CG for VCE/UVD, it's handled specially */
		if (adev->ip_blocks[i].version->type != AMD_IP_BLOCK_TYPE_UVD &&
		    adev->ip_blocks[i].version->type != AMD_IP_BLOCK_TYPE_VCE &&
		    adev->ip_blocks[i].version->type != AMD_IP_BLOCK_TYPE_VCN &&
		    adev->ip_blocks[i].version->type != AMD_IP_BLOCK_TYPE_JPEG &&
		    adev->ip_blocks[i].version->funcs->set_powergating_state) {
			/* enable powergating to save power */
			r = adev->ip_blocks[i].version->funcs->set_powergating_state((void *)adev,
											state);
			if (r) {
				DRM_ERROR("set_powergating_state(gate) of IP block <%s> failed %d\n",
					  adev->ip_blocks[i].version->funcs->name, r);
				return r;
			}
		}
	}
	return 0;
}

static int amdgpu_device_enable_mgpu_fan_boost(void)
{
	struct amdgpu_gpu_instance *gpu_ins;
	struct amdgpu_device *adev;
	int i, ret = 0;

	mutex_lock(&mgpu_info.mutex);

	/*
	 * MGPU fan boost feature should be enabled
	 * only when there are two or more dGPUs in
	 * the system
	 */
	if (mgpu_info.num_dgpu < 2)
		goto out;

	for (i = 0; i < mgpu_info.num_dgpu; i++) {
		gpu_ins = &(mgpu_info.gpu_ins[i]);
		adev = gpu_ins->adev;
		if (!(adev->flags & AMD_IS_APU) &&
		    !gpu_ins->mgpu_fan_enabled) {
			ret = amdgpu_dpm_enable_mgpu_fan_boost(adev);
			if (ret)
				break;

			gpu_ins->mgpu_fan_enabled = 1;
		}
	}

out:
	mutex_unlock(&mgpu_info.mutex);

	return ret;
}

/**
 * amdgpu_device_ip_late_init - run late init for hardware IPs
 *
 * @adev: amdgpu_device pointer
 *
 * Late initialization pass for hardware IPs.  The list of all the hardware
 * IPs that make up the asic is walked and the late_init callbacks are run.
 * late_init covers any special initialization that an IP requires
 * after all of the have been initialized or something that needs to happen
 * late in the init process.
 * Returns 0 on success, negative error code on failure.
 */
static int amdgpu_device_ip_late_init(struct amdgpu_device *adev)
{
	struct amdgpu_gpu_instance *gpu_instance;
	int i = 0, r;

	for (i = 0; i < adev->num_ip_blocks; i++) {
		if (!adev->ip_blocks[i].status.hw)
			continue;
		if (adev->ip_blocks[i].version->funcs->late_init) {
			r = adev->ip_blocks[i].version->funcs->late_init((void *)adev);
			if (r) {
				DRM_ERROR("late_init of IP block <%s> failed %d\n",
					  adev->ip_blocks[i].version->funcs->name, r);
				return r;
			}
		}
		adev->ip_blocks[i].status.late_initialized = true;
	}

	amdgpu_ras_set_error_query_ready(adev, true);

	amdgpu_device_set_cg_state(adev, AMD_CG_STATE_GATE);
	amdgpu_device_set_pg_state(adev, AMD_PG_STATE_GATE);

	amdgpu_device_fill_reset_magic(adev);

	r = amdgpu_device_enable_mgpu_fan_boost();
	if (r)
		DRM_ERROR("enable mgpu fan boost failed (%d).\n", r);

	/* For XGMI + passthrough configuration on arcturus, enable light SBR */
	if (adev->asic_type == CHIP_ARCTURUS &&
	    amdgpu_passthrough(adev) &&
	    adev->gmc.xgmi.num_physical_nodes > 1)
		smu_set_light_sbr(&adev->smu, true);

	if (adev->gmc.xgmi.num_physical_nodes > 1) {
		mutex_lock(&mgpu_info.mutex);

		/*
		 * Reset device p-state to low as this was booted with high.
		 *
		 * This should be performed only after all devices from the same
		 * hive get initialized.
		 *
		 * However, it's unknown how many device in the hive in advance.
		 * As this is counted one by one during devices initializations.
		 *
		 * So, we wait for all XGMI interlinked devices initialized.
		 * This may bring some delays as those devices may come from
		 * different hives. But that should be OK.
		 */
		if (mgpu_info.num_dgpu == adev->gmc.xgmi.num_physical_nodes) {
			for (i = 0; i < mgpu_info.num_gpu; i++) {
				gpu_instance = &(mgpu_info.gpu_ins[i]);
				if (gpu_instance->adev->flags & AMD_IS_APU)
					continue;

				r = amdgpu_xgmi_set_pstate(gpu_instance->adev,
						AMDGPU_XGMI_PSTATE_MIN);
				if (r) {
					DRM_ERROR("pstate setting failed (%d).\n", r);
					break;
				}
			}
		}

		mutex_unlock(&mgpu_info.mutex);
	}

	return 0;
}

/**
 * amdgpu_device_ip_fini - run fini for hardware IPs
 *
 * @adev: amdgpu_device pointer
 *
 * Main teardown pass for hardware IPs.  The list of all the hardware
 * IPs that make up the asic is walked and the hw_fini and sw_fini callbacks
 * are run.  hw_fini tears down the hardware associated with each IP
 * and sw_fini tears down any software state associated with each IP.
 * Returns 0 on success, negative error code on failure.
 */
static int amdgpu_device_ip_fini(struct amdgpu_device *adev)
{
	int i, r;

	if (amdgpu_sriov_vf(adev) && adev->virt.ras_init_done)
		amdgpu_virt_release_ras_err_handler_data(adev);

	amdgpu_ras_pre_fini(adev);

	if (adev->gmc.xgmi.num_physical_nodes > 1)
		amdgpu_xgmi_remove_device(adev);

	amdgpu_device_set_pg_state(adev, AMD_PG_STATE_UNGATE);
	amdgpu_device_set_cg_state(adev, AMD_CG_STATE_UNGATE);

	amdgpu_amdkfd_device_fini(adev);

	/* need to disable SMC first */
	for (i = 0; i < adev->num_ip_blocks; i++) {
		if (!adev->ip_blocks[i].status.hw)
			continue;
		if (adev->ip_blocks[i].version->type == AMD_IP_BLOCK_TYPE_SMC) {
			r = adev->ip_blocks[i].version->funcs->hw_fini((void *)adev);
			/* XXX handle errors */
			if (r) {
				DRM_DEBUG("hw_fini of IP block <%s> failed %d\n",
					  adev->ip_blocks[i].version->funcs->name, r);
			}
			adev->ip_blocks[i].status.hw = false;
			break;
		}
	}

	for (i = adev->num_ip_blocks - 1; i >= 0; i--) {
		if (!adev->ip_blocks[i].status.hw)
			continue;

		r = adev->ip_blocks[i].version->funcs->hw_fini((void *)adev);
		/* XXX handle errors */
		if (r) {
			DRM_DEBUG("hw_fini of IP block <%s> failed %d\n",
				  adev->ip_blocks[i].version->funcs->name, r);
		}

		adev->ip_blocks[i].status.hw = false;
	}


	for (i = adev->num_ip_blocks - 1; i >= 0; i--) {
		if (!adev->ip_blocks[i].status.sw)
			continue;

		if (adev->ip_blocks[i].version->type == AMD_IP_BLOCK_TYPE_GMC) {
			amdgpu_ucode_free_bo(adev);
			amdgpu_free_static_csa(&adev->virt.csa_obj);
			amdgpu_device_wb_fini(adev);
			amdgpu_device_vram_scratch_fini(adev);
			amdgpu_ib_pool_fini(adev);
		}

		r = adev->ip_blocks[i].version->funcs->sw_fini((void *)adev);
		/* XXX handle errors */
		if (r) {
			DRM_DEBUG("sw_fini of IP block <%s> failed %d\n",
				  adev->ip_blocks[i].version->funcs->name, r);
		}
		adev->ip_blocks[i].status.sw = false;
		adev->ip_blocks[i].status.valid = false;
	}

	for (i = adev->num_ip_blocks - 1; i >= 0; i--) {
		if (!adev->ip_blocks[i].status.late_initialized)
			continue;
		if (adev->ip_blocks[i].version->funcs->late_fini)
			adev->ip_blocks[i].version->funcs->late_fini((void *)adev);
		adev->ip_blocks[i].status.late_initialized = false;
	}

	amdgpu_ras_fini(adev);

	if (amdgpu_sriov_vf(adev))
		if (amdgpu_virt_release_full_gpu(adev, false))
			DRM_ERROR("failed to release exclusive mode on fini\n");

	return 0;
}

/**
 * amdgpu_device_delayed_init_work_handler - work handler for IB tests
 *
 * @work: work_struct.
 */
static void amdgpu_device_delayed_init_work_handler(struct work_struct *work)
{
	struct amdgpu_device *adev =
		container_of(work, struct amdgpu_device, delayed_init_work.work);
	int r;

	r = amdgpu_ib_ring_tests(adev);
	if (r)
		DRM_ERROR("ib ring test failed (%d).\n", r);
}

static void amdgpu_device_delay_enable_gfx_off(struct work_struct *work)
{
	struct amdgpu_device *adev =
		container_of(work, struct amdgpu_device, gfx.gfx_off_delay_work.work);

	mutex_lock(&adev->gfx.gfx_off_mutex);
	if (!adev->gfx.gfx_off_state && !adev->gfx.gfx_off_req_count) {
		if (!amdgpu_dpm_set_powergating_by_smu(adev, AMD_IP_BLOCK_TYPE_GFX, true))
			adev->gfx.gfx_off_state = true;
	}
	mutex_unlock(&adev->gfx.gfx_off_mutex);
}

/**
 * amdgpu_device_ip_suspend_phase1 - run suspend for hardware IPs (phase 1)
 *
 * @adev: amdgpu_device pointer
 *
 * Main suspend function for hardware IPs.  The list of all the hardware
 * IPs that make up the asic is walked, clockgating is disabled and the
 * suspend callbacks are run.  suspend puts the hardware and software state
 * in each IP into a state suitable for suspend.
 * Returns 0 on success, negative error code on failure.
 */
static int amdgpu_device_ip_suspend_phase1(struct amdgpu_device *adev)
{
	int i, r;

	amdgpu_device_set_pg_state(adev, AMD_PG_STATE_UNGATE);
	amdgpu_device_set_cg_state(adev, AMD_CG_STATE_UNGATE);

	for (i = adev->num_ip_blocks - 1; i >= 0; i--) {
		if (!adev->ip_blocks[i].status.valid)
			continue;

		/* displays are handled separately */
		if (adev->ip_blocks[i].version->type != AMD_IP_BLOCK_TYPE_DCE)
			continue;

		/* XXX handle errors */
		r = adev->ip_blocks[i].version->funcs->suspend(adev);
		/* XXX handle errors */
		if (r) {
			DRM_ERROR("suspend of IP block <%s> failed %d\n",
				  adev->ip_blocks[i].version->funcs->name, r);
			return r;
		}

		adev->ip_blocks[i].status.hw = false;
	}

	return 0;
}

/**
 * amdgpu_device_ip_suspend_phase2 - run suspend for hardware IPs (phase 2)
 *
 * @adev: amdgpu_device pointer
 *
 * Main suspend function for hardware IPs.  The list of all the hardware
 * IPs that make up the asic is walked, clockgating is disabled and the
 * suspend callbacks are run.  suspend puts the hardware and software state
 * in each IP into a state suitable for suspend.
 * Returns 0 on success, negative error code on failure.
 */
static int amdgpu_device_ip_suspend_phase2(struct amdgpu_device *adev)
{
	int i, r;

	if (adev->in_s0ix)
		amdgpu_gfx_state_change_set(adev, sGpuChangeState_D3Entry);

	for (i = adev->num_ip_blocks - 1; i >= 0; i--) {
		if (!adev->ip_blocks[i].status.valid)
			continue;
		/* displays are handled in phase1 */
		if (adev->ip_blocks[i].version->type == AMD_IP_BLOCK_TYPE_DCE)
			continue;
		/* PSP lost connection when err_event_athub occurs */
		if (amdgpu_ras_intr_triggered() &&
		    adev->ip_blocks[i].version->type == AMD_IP_BLOCK_TYPE_PSP) {
			adev->ip_blocks[i].status.hw = false;
			continue;
		}

		/* skip unnecessary suspend if we do not initialize them yet */
		if (adev->gmc.xgmi.pending_reset &&
		    !(adev->ip_blocks[i].version->type == AMD_IP_BLOCK_TYPE_GMC ||
		      adev->ip_blocks[i].version->type == AMD_IP_BLOCK_TYPE_SMC ||
		      adev->ip_blocks[i].version->type == AMD_IP_BLOCK_TYPE_COMMON ||
		      adev->ip_blocks[i].version->type == AMD_IP_BLOCK_TYPE_IH)) {
			adev->ip_blocks[i].status.hw = false;
			continue;
		}

		/* skip suspend of gfx and psp for S0ix
		 * gfx is in gfxoff state, so on resume it will exit gfxoff just
		 * like at runtime. PSP is also part of the always on hardware
		 * so no need to suspend it.
		 */
		if (adev->in_s0ix &&
		    (adev->ip_blocks[i].version->type == AMD_IP_BLOCK_TYPE_PSP ||
		     adev->ip_blocks[i].version->type == AMD_IP_BLOCK_TYPE_GFX))
			continue;

		/* XXX handle errors */
		r = adev->ip_blocks[i].version->funcs->suspend(adev);
		/* XXX handle errors */
		if (r) {
			DRM_ERROR("suspend of IP block <%s> failed %d\n",
				  adev->ip_blocks[i].version->funcs->name, r);
		}
		adev->ip_blocks[i].status.hw = false;
		/* handle putting the SMC in the appropriate state */
		if(!amdgpu_sriov_vf(adev)){
			if (adev->ip_blocks[i].version->type == AMD_IP_BLOCK_TYPE_SMC) {
				r = amdgpu_dpm_set_mp1_state(adev, adev->mp1_state);
				if (r) {
					DRM_ERROR("SMC failed to set mp1 state %d, %d\n",
							adev->mp1_state, r);
					return r;
				}
			}
		}
	}

	return 0;
}

/**
 * amdgpu_device_ip_suspend - run suspend for hardware IPs
 *
 * @adev: amdgpu_device pointer
 *
 * Main suspend function for hardware IPs.  The list of all the hardware
 * IPs that make up the asic is walked, clockgating is disabled and the
 * suspend callbacks are run.  suspend puts the hardware and software state
 * in each IP into a state suitable for suspend.
 * Returns 0 on success, negative error code on failure.
 */
int amdgpu_device_ip_suspend(struct amdgpu_device *adev)
{
	int r;

	if (amdgpu_sriov_vf(adev)) {
		amdgpu_virt_fini_data_exchange(adev);
		amdgpu_virt_request_full_gpu(adev, false);
	}

	r = amdgpu_device_ip_suspend_phase1(adev);
	if (r)
		return r;
	r = amdgpu_device_ip_suspend_phase2(adev);

	if (amdgpu_sriov_vf(adev))
		amdgpu_virt_release_full_gpu(adev, false);

	return r;
}

static int amdgpu_device_ip_reinit_early_sriov(struct amdgpu_device *adev)
{
	int i, r;

	static enum amd_ip_block_type ip_order[] = {
		AMD_IP_BLOCK_TYPE_GMC,
		AMD_IP_BLOCK_TYPE_COMMON,
		AMD_IP_BLOCK_TYPE_PSP,
		AMD_IP_BLOCK_TYPE_IH,
	};

	for (i = 0; i < ARRAY_SIZE(ip_order); i++) {
		int j;
		struct amdgpu_ip_block *block;

		block = &adev->ip_blocks[i];
		block->status.hw = false;

		for (j = 0; j < ARRAY_SIZE(ip_order); j++) {

			if (block->version->type != ip_order[j] ||
				!block->status.valid)
				continue;

			r = block->version->funcs->hw_init(adev);
			DRM_INFO("RE-INIT-early: %s %s\n", block->version->funcs->name, r?"failed":"succeeded");
			if (r)
				return r;
			block->status.hw = true;
		}
	}

	return 0;
}

static int amdgpu_device_ip_reinit_late_sriov(struct amdgpu_device *adev)
{
	int i, r;

	static enum amd_ip_block_type ip_order[] = {
		AMD_IP_BLOCK_TYPE_SMC,
		AMD_IP_BLOCK_TYPE_DCE,
		AMD_IP_BLOCK_TYPE_GFX,
		AMD_IP_BLOCK_TYPE_SDMA,
		AMD_IP_BLOCK_TYPE_UVD,
		AMD_IP_BLOCK_TYPE_VCE,
		AMD_IP_BLOCK_TYPE_VCN
	};

	for (i = 0; i < ARRAY_SIZE(ip_order); i++) {
		int j;
		struct amdgpu_ip_block *block;

		for (j = 0; j < adev->num_ip_blocks; j++) {
			block = &adev->ip_blocks[j];

			if (block->version->type != ip_order[i] ||
				!block->status.valid ||
				block->status.hw)
				continue;

			if (block->version->type == AMD_IP_BLOCK_TYPE_SMC)
				r = block->version->funcs->resume(adev);
			else
				r = block->version->funcs->hw_init(adev);

			DRM_INFO("RE-INIT-late: %s %s\n", block->version->funcs->name, r?"failed":"succeeded");
			if (r)
				return r;
			block->status.hw = true;
		}
	}

	return 0;
}

/**
 * amdgpu_device_ip_resume_phase1 - run resume for hardware IPs
 *
 * @adev: amdgpu_device pointer
 *
 * First resume function for hardware IPs.  The list of all the hardware
 * IPs that make up the asic is walked and the resume callbacks are run for
 * COMMON, GMC, and IH.  resume puts the hardware into a functional state
 * after a suspend and updates the software state as necessary.  This
 * function is also used for restoring the GPU after a GPU reset.
 * Returns 0 on success, negative error code on failure.
 */
static int amdgpu_device_ip_resume_phase1(struct amdgpu_device *adev)
{
	int i, r;

	for (i = 0; i < adev->num_ip_blocks; i++) {
		if (!adev->ip_blocks[i].status.valid || adev->ip_blocks[i].status.hw)
			continue;
		if (adev->ip_blocks[i].version->type == AMD_IP_BLOCK_TYPE_COMMON ||
		    adev->ip_blocks[i].version->type == AMD_IP_BLOCK_TYPE_GMC ||
		    adev->ip_blocks[i].version->type == AMD_IP_BLOCK_TYPE_IH) {

			r = adev->ip_blocks[i].version->funcs->resume(adev);
			if (r) {
				DRM_ERROR("resume of IP block <%s> failed %d\n",
					  adev->ip_blocks[i].version->funcs->name, r);
				return r;
			}
			adev->ip_blocks[i].status.hw = true;
		}
	}

	return 0;
}

/**
 * amdgpu_device_ip_resume_phase2 - run resume for hardware IPs
 *
 * @adev: amdgpu_device pointer
 *
 * First resume function for hardware IPs.  The list of all the hardware
 * IPs that make up the asic is walked and the resume callbacks are run for
 * all blocks except COMMON, GMC, and IH.  resume puts the hardware into a
 * functional state after a suspend and updates the software state as
 * necessary.  This function is also used for restoring the GPU after a GPU
 * reset.
 * Returns 0 on success, negative error code on failure.
 */
static int amdgpu_device_ip_resume_phase2(struct amdgpu_device *adev)
{
	int i, r;

	for (i = 0; i < adev->num_ip_blocks; i++) {
		if (!adev->ip_blocks[i].status.valid || adev->ip_blocks[i].status.hw)
			continue;
		if (adev->ip_blocks[i].version->type == AMD_IP_BLOCK_TYPE_COMMON ||
		    adev->ip_blocks[i].version->type == AMD_IP_BLOCK_TYPE_GMC ||
		    adev->ip_blocks[i].version->type == AMD_IP_BLOCK_TYPE_IH ||
		    adev->ip_blocks[i].version->type == AMD_IP_BLOCK_TYPE_PSP)
			continue;
		r = adev->ip_blocks[i].version->funcs->resume(adev);
		if (r) {
			DRM_ERROR("resume of IP block <%s> failed %d\n",
				  adev->ip_blocks[i].version->funcs->name, r);
			return r;
		}
		adev->ip_blocks[i].status.hw = true;
	}

	return 0;
}

/**
 * amdgpu_device_ip_resume - run resume for hardware IPs
 *
 * @adev: amdgpu_device pointer
 *
 * Main resume function for hardware IPs.  The hardware IPs
 * are split into two resume functions because they are
 * are also used in in recovering from a GPU reset and some additional
 * steps need to be take between them.  In this case (S3/S4) they are
 * run sequentially.
 * Returns 0 on success, negative error code on failure.
 */
static int amdgpu_device_ip_resume(struct amdgpu_device *adev)
{
	int r;

	r = amdgpu_device_ip_resume_phase1(adev);
	if (r)
		return r;

	r = amdgpu_device_fw_loading(adev);
	if (r)
		return r;

	r = amdgpu_device_ip_resume_phase2(adev);

	return r;
}

/**
 * amdgpu_device_detect_sriov_bios - determine if the board supports SR-IOV
 *
 * @adev: amdgpu_device pointer
 *
 * Query the VBIOS data tables to determine if the board supports SR-IOV.
 */
static void amdgpu_device_detect_sriov_bios(struct amdgpu_device *adev)
{
	if (amdgpu_sriov_vf(adev)) {
		if (adev->is_atom_fw) {
			if (amdgpu_atomfirmware_gpu_supports_virtualization(adev))
				adev->virt.caps |= AMDGPU_SRIOV_CAPS_SRIOV_VBIOS;
		} else {
			if (amdgpu_atombios_has_gpu_virtualization_table(adev))
				adev->virt.caps |= AMDGPU_SRIOV_CAPS_SRIOV_VBIOS;
		}

		if (!(adev->virt.caps & AMDGPU_SRIOV_CAPS_SRIOV_VBIOS))
			amdgpu_vf_error_put(adev, AMDGIM_ERROR_VF_NO_VBIOS, 0, 0);
	}
}

/**
 * amdgpu_device_asic_has_dc_support - determine if DC supports the asic
 *
 * @asic_type: AMD asic type
 *
 * Check if there is DC (new modesetting infrastructre) support for an asic.
 * returns true if DC has support, false if not.
 */
bool amdgpu_device_asic_has_dc_support(enum amd_asic_type asic_type)
{
	switch (asic_type) {
#if defined(CONFIG_DRM_AMD_DC)
#if defined(CONFIG_DRM_AMD_DC_SI)
	case CHIP_TAHITI:
	case CHIP_PITCAIRN:
	case CHIP_VERDE:
	case CHIP_OLAND:
#endif
	case CHIP_BONAIRE:
	case CHIP_KAVERI:
	case CHIP_KABINI:
	case CHIP_MULLINS:
		/*
		 * We have systems in the wild with these ASICs that require
		 * LVDS and VGA support which is not supported with DC.
		 *
		 * Fallback to the non-DC driver here by default so as not to
		 * cause regressions.
		 */
		return amdgpu_dc > 0;
	case CHIP_HAWAII:
	case CHIP_CARRIZO:
	case CHIP_STONEY:
	case CHIP_POLARIS10:
	case CHIP_POLARIS11:
	case CHIP_POLARIS12:
	case CHIP_VEGAM:
	case CHIP_TONGA:
	case CHIP_FIJI:
	case CHIP_VEGA10:
	case CHIP_VEGA12:
	case CHIP_VEGA20:
#if defined(CONFIG_DRM_AMD_DC_DCN)
	case CHIP_RAVEN:
	case CHIP_NAVI10:
	case CHIP_NAVI14:
	case CHIP_NAVI12:
	case CHIP_RENOIR:
	case CHIP_SIENNA_CICHLID:
	case CHIP_NAVY_FLOUNDER:
	case CHIP_DIMGREY_CAVEFISH:
	case CHIP_VANGOGH:
#endif
		return amdgpu_dc != 0;
#endif
	default:
		if (amdgpu_dc > 0)
			DRM_INFO_ONCE("Display Core has been requested via kernel parameter "
					 "but isn't supported by ASIC, ignoring\n");
		return false;
	}
}

/**
 * amdgpu_device_has_dc_support - check if dc is supported
 *
 * @adev: amdgpu_device pointer
 *
 * Returns true for supported, false for not supported
 */
bool amdgpu_device_has_dc_support(struct amdgpu_device *adev)
{
	if (amdgpu_sriov_vf(adev) || adev->enable_virtual_display)
		return false;

	return amdgpu_device_asic_has_dc_support(adev->asic_type);
}

static void amdgpu_device_xgmi_reset_func(struct work_struct *__work)
{
	struct amdgpu_device *adev =
		container_of(__work, struct amdgpu_device, xgmi_reset_work);
	struct amdgpu_hive_info *hive = amdgpu_get_xgmi_hive(adev);

	/* It's a bug to not have a hive within this function */
	if (WARN_ON(!hive))
		return;

	/*
	 * Use task barrier to synchronize all xgmi reset works across the
	 * hive. task_barrier_enter and task_barrier_exit will block
	 * until all the threads running the xgmi reset works reach
	 * those points. task_barrier_full will do both blocks.
	 */
	if (amdgpu_asic_reset_method(adev) == AMD_RESET_METHOD_BACO) {

		task_barrier_enter(&hive->tb);
		adev->asic_reset_res = amdgpu_device_baco_enter(adev_to_drm(adev));

		if (adev->asic_reset_res)
			goto fail;

		task_barrier_exit(&hive->tb);
		adev->asic_reset_res = amdgpu_device_baco_exit(adev_to_drm(adev));

		if (adev->asic_reset_res)
			goto fail;

		if (adev->mmhub.ras_funcs &&
		    adev->mmhub.ras_funcs->reset_ras_error_count)
			adev->mmhub.ras_funcs->reset_ras_error_count(adev);
	} else {

		task_barrier_full(&hive->tb);
		adev->asic_reset_res =  amdgpu_asic_reset(adev);
	}

fail:
	if (adev->asic_reset_res)
		DRM_WARN("ASIC reset failed with error, %d for drm dev, %s",
			 adev->asic_reset_res, adev_to_drm(adev)->unique);
	amdgpu_put_xgmi_hive(hive);
}

static int amdgpu_device_get_job_timeout_settings(struct amdgpu_device *adev)
{
	char *input = amdgpu_lockup_timeout;
	char *timeout_setting = NULL;
	int index = 0;
	long timeout;
	int ret = 0;

	/*
	 * By default timeout for non compute jobs is 10000.
	 * And there is no timeout enforced on compute jobs.
	 * In SR-IOV or passthrough mode, timeout for compute
	 * jobs are 60000 by default.
	 */
	adev->gfx_timeout = msecs_to_jiffies(10000);
	adev->sdma_timeout = adev->video_timeout = adev->gfx_timeout;
	if (amdgpu_sriov_vf(adev))
		adev->compute_timeout = amdgpu_sriov_is_pp_one_vf(adev) ?
					msecs_to_jiffies(60000) : msecs_to_jiffies(10000);
	else if (amdgpu_passthrough(adev))
		adev->compute_timeout =  msecs_to_jiffies(60000);
	else
		adev->compute_timeout = MAX_SCHEDULE_TIMEOUT;

	if (strnlen(input, AMDGPU_MAX_TIMEOUT_PARAM_LENGTH)) {
		while ((timeout_setting = strsep(&input, ",")) &&
				strnlen(timeout_setting, AMDGPU_MAX_TIMEOUT_PARAM_LENGTH)) {
			ret = kstrtol(timeout_setting, 0, &timeout);
			if (ret)
				return ret;

			if (timeout == 0) {
				index++;
				continue;
			} else if (timeout < 0) {
				timeout = MAX_SCHEDULE_TIMEOUT;
			} else {
				timeout = msecs_to_jiffies(timeout);
			}

			switch (index++) {
			case 0:
				adev->gfx_timeout = timeout;
				break;
			case 1:
				adev->compute_timeout = timeout;
				break;
			case 2:
				adev->sdma_timeout = timeout;
				break;
			case 3:
				adev->video_timeout = timeout;
				break;
			default:
				break;
			}
		}
		/*
		 * There is only one value specified and
		 * it should apply to all non-compute jobs.
		 */
		if (index == 1) {
			adev->sdma_timeout = adev->video_timeout = adev->gfx_timeout;
			if (amdgpu_sriov_vf(adev) || amdgpu_passthrough(adev))
				adev->compute_timeout = adev->gfx_timeout;
		}
	}

	return ret;
}

static const struct attribute *amdgpu_dev_attributes[] = {
	&dev_attr_product_name.attr,
	&dev_attr_product_number.attr,
	&dev_attr_serial_number.attr,
	&dev_attr_pcie_replay_count.attr,
	NULL
};


/**
 * amdgpu_device_init - initialize the driver
 *
 * @adev: amdgpu_device pointer
 * @flags: driver flags
 *
 * Initializes the driver info and hw (all asics).
 * Returns 0 for success or an error on failure.
 * Called at driver startup.
 */
int amdgpu_device_init(struct amdgpu_device *adev,
		       uint32_t flags)
{
	struct drm_device *ddev = adev_to_drm(adev);
	struct pci_dev *pdev = adev->pdev;
	int r, i;
	bool px = false;
	u32 max_MBps;

	adev->shutdown = false;
	adev->flags = flags;

	if (amdgpu_force_asic_type >= 0 && amdgpu_force_asic_type < CHIP_LAST)
		adev->asic_type = amdgpu_force_asic_type;
	else
		adev->asic_type = flags & AMD_ASIC_MASK;

	adev->usec_timeout = AMDGPU_MAX_USEC_TIMEOUT;
	if (amdgpu_emu_mode == 1)
		adev->usec_timeout *= 10;
	adev->gmc.gart_size = 512 * 1024 * 1024;
	adev->accel_working = false;
	adev->num_rings = 0;
	adev->mman.buffer_funcs = NULL;
	adev->mman.buffer_funcs_ring = NULL;
	adev->vm_manager.vm_pte_funcs = NULL;
	adev->vm_manager.vm_pte_num_scheds = 0;
	adev->gmc.gmc_funcs = NULL;
	adev->harvest_ip_mask = 0x0;
	adev->fence_context = dma_fence_context_alloc(AMDGPU_MAX_RINGS);
	bitmap_zero(adev->gfx.pipe_reserve_bitmap, AMDGPU_MAX_COMPUTE_QUEUES);

	adev->smc_rreg = &amdgpu_invalid_rreg;
	adev->smc_wreg = &amdgpu_invalid_wreg;
	adev->pcie_rreg = &amdgpu_invalid_rreg;
	adev->pcie_wreg = &amdgpu_invalid_wreg;
	adev->pciep_rreg = &amdgpu_invalid_rreg;
	adev->pciep_wreg = &amdgpu_invalid_wreg;
	adev->pcie_rreg64 = &amdgpu_invalid_rreg64;
	adev->pcie_wreg64 = &amdgpu_invalid_wreg64;
	adev->uvd_ctx_rreg = &amdgpu_invalid_rreg;
	adev->uvd_ctx_wreg = &amdgpu_invalid_wreg;
	adev->didt_rreg = &amdgpu_invalid_rreg;
	adev->didt_wreg = &amdgpu_invalid_wreg;
	adev->gc_cac_rreg = &amdgpu_invalid_rreg;
	adev->gc_cac_wreg = &amdgpu_invalid_wreg;
	adev->audio_endpt_rreg = &amdgpu_block_invalid_rreg;
	adev->audio_endpt_wreg = &amdgpu_block_invalid_wreg;

	DRM_INFO("initializing kernel modesetting (%s 0x%04X:0x%04X 0x%04X:0x%04X 0x%02X).\n",
		 amdgpu_asic_name[adev->asic_type], pdev->vendor, pdev->device,
		 pdev->subsystem_vendor, pdev->subsystem_device, pdev->revision);

	/* mutex initialization are all done here so we
	 * can recall function without having locking issues */
	mutex_init(&adev->firmware.mutex);
	mutex_init(&adev->pm.mutex);
	mutex_init(&adev->gfx.gpu_clock_mutex);
	mutex_init(&adev->srbm_mutex);
	mutex_init(&adev->gfx.pipe_reserve_mutex);
	mutex_init(&adev->gfx.gfx_off_mutex);
	mutex_init(&adev->grbm_idx_mutex);
	mutex_init(&adev->mn_lock);
	mutex_init(&adev->virt.vf_errors.lock);
	hash_init(adev->mn_hash);
	atomic_set(&adev->in_gpu_reset, 0);
	init_rwsem(&adev->reset_sem);
	mutex_init(&adev->psp.mutex);
	mutex_init(&adev->notifier_lock);

	r = amdgpu_device_check_arguments(adev);
	if (r)
		return r;

	spin_lock_init(&adev->mmio_idx_lock);
	spin_lock_init(&adev->smc_idx_lock);
	spin_lock_init(&adev->pcie_idx_lock);
	spin_lock_init(&adev->uvd_ctx_idx_lock);
	spin_lock_init(&adev->didt_idx_lock);
	spin_lock_init(&adev->gc_cac_idx_lock);
	spin_lock_init(&adev->se_cac_idx_lock);
	spin_lock_init(&adev->audio_endpt_idx_lock);
	spin_lock_init(&adev->mm_stats.lock);

	INIT_LIST_HEAD(&adev->shadow_list);
	mutex_init(&adev->shadow_list_lock);

	INIT_LIST_HEAD(&adev->reset_list);

	INIT_DELAYED_WORK(&adev->delayed_init_work,
			  amdgpu_device_delayed_init_work_handler);
	INIT_DELAYED_WORK(&adev->gfx.gfx_off_delay_work,
			  amdgpu_device_delay_enable_gfx_off);

	INIT_WORK(&adev->xgmi_reset_work, amdgpu_device_xgmi_reset_func);

	adev->gfx.gfx_off_req_count = 1;
	adev->pm.ac_power = power_supply_is_system_supplied() > 0;

	atomic_set(&adev->throttling_logging_enabled, 1);
	/*
	 * If throttling continues, logging will be performed every minute
	 * to avoid log flooding. "-1" is subtracted since the thermal
	 * throttling interrupt comes every second. Thus, the total logging
	 * interval is 59 seconds(retelimited printk interval) + 1(waiting
	 * for throttling interrupt) = 60 seconds.
	 */
	ratelimit_state_init(&adev->throttling_logging_rs, (60 - 1) * HZ, 1);
	ratelimit_set_flags(&adev->throttling_logging_rs, RATELIMIT_MSG_ON_RELEASE);

	/* Registers mapping */
	/* TODO: block userspace mapping of io register */
	if (adev->asic_type >= CHIP_BONAIRE) {
		adev->rmmio_base = pci_resource_start(adev->pdev, 5);
		adev->rmmio_size = pci_resource_len(adev->pdev, 5);
	} else {
		adev->rmmio_base = pci_resource_start(adev->pdev, 2);
		adev->rmmio_size = pci_resource_len(adev->pdev, 2);
	}

	adev->rmmio = ioremap(adev->rmmio_base, adev->rmmio_size);
	if (adev->rmmio == NULL) {
		return -ENOMEM;
	}
	DRM_INFO("register mmio base: 0x%08X\n", (uint32_t)adev->rmmio_base);
	DRM_INFO("register mmio size: %u\n", (unsigned)adev->rmmio_size);

	/* enable PCIE atomic ops */
	r = pci_enable_atomic_ops_to_root(adev->pdev,
					  PCI_EXP_DEVCAP2_ATOMIC_COMP32 |
					  PCI_EXP_DEVCAP2_ATOMIC_COMP64);
	if (r) {
		adev->have_atomics_support = false;
		DRM_INFO("PCIE atomic ops is not supported\n");
	} else {
		adev->have_atomics_support = true;
	}

	amdgpu_device_get_pcie_info(adev);

	if (amdgpu_mcbp)
		DRM_INFO("MCBP is enabled\n");

	if (amdgpu_mes && adev->asic_type >= CHIP_NAVI10)
		adev->enable_mes = true;

	/* detect hw virtualization here */
	amdgpu_detect_virtualization(adev);

	r = amdgpu_device_get_job_timeout_settings(adev);
	if (r) {
		dev_err(adev->dev, "invalid lockup_timeout parameter syntax\n");
		goto failed_unmap;
	}

	/* early init functions */
	r = amdgpu_device_ip_early_init(adev);
	if (r)
		goto failed_unmap;

	/* doorbell bar mapping and doorbell index init*/
	amdgpu_device_doorbell_init(adev);

	if (amdgpu_emu_mode == 1) {
		/* post the asic on emulation mode */
		emu_soc_asic_init(adev);
		goto fence_driver_init;
	}

	amdgpu_reset_init(adev);

	/* detect if we are with an SRIOV vbios */
	amdgpu_device_detect_sriov_bios(adev);

	/* check if we need to reset the asic
	 *  E.g., driver was not cleanly unloaded previously, etc.
	 */
	if (!amdgpu_sriov_vf(adev) && amdgpu_asic_need_reset_on_init(adev)) {
		if (adev->gmc.xgmi.num_physical_nodes) {
			dev_info(adev->dev, "Pending hive reset.\n");
			adev->gmc.xgmi.pending_reset = true;
			/* Only need to init necessary block for SMU to handle the reset */
			for (i = 0; i < adev->num_ip_blocks; i++) {
				if (!adev->ip_blocks[i].status.valid)
					continue;
				if (!(adev->ip_blocks[i].version->type == AMD_IP_BLOCK_TYPE_GMC ||
				      adev->ip_blocks[i].version->type == AMD_IP_BLOCK_TYPE_COMMON ||
				      adev->ip_blocks[i].version->type == AMD_IP_BLOCK_TYPE_IH ||
				      adev->ip_blocks[i].version->type == AMD_IP_BLOCK_TYPE_SMC)) {
					DRM_DEBUG("IP %s disabled for hw_init.\n",
						adev->ip_blocks[i].version->funcs->name);
					adev->ip_blocks[i].status.hw = true;
				}
			}
		} else {
			r = amdgpu_asic_reset(adev);
			if (r) {
				dev_err(adev->dev, "asic reset on init failed\n");
				goto failed;
			}
		}
	}

	pci_enable_pcie_error_reporting(adev->pdev);

	/* Post card if necessary */
	if (amdgpu_device_need_post(adev)) {
		if (!adev->bios) {
			dev_err(adev->dev, "no vBIOS found\n");
			r = -EINVAL;
			goto failed;
		}
		DRM_INFO("GPU posting now...\n");
		r = amdgpu_device_asic_init(adev);
		if (r) {
			dev_err(adev->dev, "gpu post error!\n");
			goto failed;
		}
	}

	if (adev->is_atom_fw) {
		/* Initialize clocks */
		r = amdgpu_atomfirmware_get_clock_info(adev);
		if (r) {
			dev_err(adev->dev, "amdgpu_atomfirmware_get_clock_info failed\n");
			amdgpu_vf_error_put(adev, AMDGIM_ERROR_VF_ATOMBIOS_GET_CLOCK_FAIL, 0, 0);
			goto failed;
		}
	} else {
		/* Initialize clocks */
		r = amdgpu_atombios_get_clock_info(adev);
		if (r) {
			dev_err(adev->dev, "amdgpu_atombios_get_clock_info failed\n");
			amdgpu_vf_error_put(adev, AMDGIM_ERROR_VF_ATOMBIOS_GET_CLOCK_FAIL, 0, 0);
			goto failed;
		}
		/* init i2c buses */
		if (!amdgpu_device_has_dc_support(adev))
			amdgpu_atombios_i2c_init(adev);
	}

fence_driver_init:
	/* Fence driver */
	r = amdgpu_fence_driver_init(adev);
	if (r) {
		dev_err(adev->dev, "amdgpu_fence_driver_init failed\n");
		amdgpu_vf_error_put(adev, AMDGIM_ERROR_VF_FENCE_INIT_FAIL, 0, 0);
		goto failed;
	}

	/* init the mode config */
	drm_mode_config_init(adev_to_drm(adev));

	r = amdgpu_device_ip_init(adev);
	if (r) {
		/* failed in exclusive mode due to timeout */
		if (amdgpu_sriov_vf(adev) &&
		    !amdgpu_sriov_runtime(adev) &&
		    amdgpu_virt_mmio_blocked(adev) &&
		    !amdgpu_virt_wait_reset(adev)) {
			dev_err(adev->dev, "VF exclusive mode timeout\n");
			/* Don't send request since VF is inactive. */
			adev->virt.caps &= ~AMDGPU_SRIOV_CAPS_RUNTIME;
			adev->virt.ops = NULL;
			r = -EAGAIN;
			goto release_ras_con;
		}
		dev_err(adev->dev, "amdgpu_device_ip_init failed\n");
		amdgpu_vf_error_put(adev, AMDGIM_ERROR_VF_AMDGPU_INIT_FAIL, 0, 0);
		goto release_ras_con;
	}

	dev_info(adev->dev,
		"SE %d, SH per SE %d, CU per SH %d, active_cu_number %d\n",
			adev->gfx.config.max_shader_engines,
			adev->gfx.config.max_sh_per_se,
			adev->gfx.config.max_cu_per_sh,
			adev->gfx.cu_info.number);

	adev->accel_working = true;

	amdgpu_vm_check_compute_bug(adev);

	/* Initialize the buffer migration limit. */
	if (amdgpu_moverate >= 0)
		max_MBps = amdgpu_moverate;
	else
		max_MBps = 8; /* Allow 8 MB/s. */
	/* Get a log2 for easy divisions. */
	adev->mm_stats.log2_max_MBps = ilog2(max(1u, max_MBps));

	amdgpu_fbdev_init(adev);

	r = amdgpu_pm_sysfs_init(adev);
	if (r) {
		adev->pm_sysfs_en = false;
		DRM_ERROR("registering pm debugfs failed (%d).\n", r);
	} else
		adev->pm_sysfs_en = true;

	r = amdgpu_ucode_sysfs_init(adev);
	if (r) {
		adev->ucode_sysfs_en = false;
		DRM_ERROR("Creating firmware sysfs failed (%d).\n", r);
	} else
		adev->ucode_sysfs_en = true;

	if ((amdgpu_testing & 1)) {
		if (adev->accel_working)
			amdgpu_test_moves(adev);
		else
			DRM_INFO("amdgpu: acceleration disabled, skipping move tests\n");
	}
	if (amdgpu_benchmarking) {
		if (adev->accel_working)
			amdgpu_benchmark(adev, amdgpu_benchmarking);
		else
			DRM_INFO("amdgpu: acceleration disabled, skipping benchmarks\n");
	}

	/*
	 * Register gpu instance before amdgpu_device_enable_mgpu_fan_boost.
	 * Otherwise the mgpu fan boost feature will be skipped due to the
	 * gpu instance is counted less.
	 */
	amdgpu_register_gpu_instance(adev);

	/* enable clockgating, etc. after ib tests, etc. since some blocks require
	 * explicit gating rather than handling it automatically.
	 */
	if (!adev->gmc.xgmi.pending_reset) {
		r = amdgpu_device_ip_late_init(adev);
		if (r) {
			dev_err(adev->dev, "amdgpu_device_ip_late_init failed\n");
			amdgpu_vf_error_put(adev, AMDGIM_ERROR_VF_AMDGPU_LATE_INIT_FAIL, 0, r);
			goto release_ras_con;
		}
		/* must succeed. */
		amdgpu_ras_resume(adev);
		queue_delayed_work(system_wq, &adev->delayed_init_work,
				   msecs_to_jiffies(AMDGPU_RESUME_MS));
	}

	if (amdgpu_sriov_vf(adev))
		flush_delayed_work(&adev->delayed_init_work);

	r = sysfs_create_files(&adev->dev->kobj, amdgpu_dev_attributes);
	if (r)
		dev_err(adev->dev, "Could not create amdgpu device attr\n");

	if (IS_ENABLED(CONFIG_PERF_EVENTS))
		r = amdgpu_pmu_init(adev);
	if (r)
		dev_err(adev->dev, "amdgpu_pmu_init failed\n");

	/* Have stored pci confspace at hand for restore in sudden PCI error */
	if (amdgpu_device_cache_pci_state(adev->pdev))
		pci_restore_state(pdev);

	/* if we have > 1 VGA cards, then disable the amdgpu VGA resources */
	/* this will fail for cards that aren't VGA class devices, just
	 * ignore it */
	if ((adev->pdev->class >> 8) == PCI_CLASS_DISPLAY_VGA)
		vga_client_register(adev->pdev, adev, NULL, amdgpu_device_vga_set_decode);

	if (amdgpu_device_supports_px(ddev)) {
		px = true;
		vga_switcheroo_register_client(adev->pdev,
					       &amdgpu_switcheroo_ops, px);
		vga_switcheroo_init_domain_pm_ops(adev->dev, &adev->vga_pm_domain);
	}

	if (adev->gmc.xgmi.pending_reset)
		queue_delayed_work(system_wq, &mgpu_info.delayed_reset_work,
				   msecs_to_jiffies(AMDGPU_RESUME_MS));

	return 0;

release_ras_con:
	amdgpu_release_ras_context(adev);

failed:
	amdgpu_vf_error_trans_all(adev);

failed_unmap:
	iounmap(adev->rmmio);
	adev->rmmio = NULL;

	return r;
}

/**
 * amdgpu_device_fini - tear down the driver
 *
 * @adev: amdgpu_device pointer
 *
 * Tear down the driver info (all asics).
 * Called at driver shutdown.
 */
void amdgpu_device_fini(struct amdgpu_device *adev)
{
	dev_info(adev->dev, "amdgpu: finishing device.\n");
	flush_delayed_work(&adev->delayed_init_work);
	ttm_bo_lock_delayed_workqueue(&adev->mman.bdev);
	adev->shutdown = true;

	kfree(adev->pci_state);

	/* make sure IB test finished before entering exclusive mode
	 * to avoid preemption on IB test
	 * */
	if (amdgpu_sriov_vf(adev)) {
		amdgpu_virt_request_full_gpu(adev, false);
		amdgpu_virt_fini_data_exchange(adev);
	}

	/* disable all interrupts */
	amdgpu_irq_disable_all(adev);
	if (adev->mode_info.mode_config_initialized){
		if (!amdgpu_device_has_dc_support(adev))
			drm_helper_force_disable_all(adev_to_drm(adev));
		else
			drm_atomic_helper_shutdown(adev_to_drm(adev));
	}
	amdgpu_fence_driver_fini(adev);
	if (adev->pm_sysfs_en)
		amdgpu_pm_sysfs_fini(adev);
	amdgpu_fbdev_fini(adev);
	amdgpu_device_ip_fini(adev);
	release_firmware(adev->firmware.gpu_info_fw);
	adev->firmware.gpu_info_fw = NULL;
	adev->accel_working = false;

	amdgpu_reset_fini(adev);

	/* free i2c buses */
	if (!amdgpu_device_has_dc_support(adev))
		amdgpu_i2c_fini(adev);

	if (amdgpu_emu_mode != 1)
		amdgpu_atombios_fini(adev);

	kfree(adev->bios);
	adev->bios = NULL;
	if (amdgpu_device_supports_px(adev_to_drm(adev))) {
		vga_switcheroo_unregister_client(adev->pdev);
		vga_switcheroo_fini_domain_pm_ops(adev->dev);
	}
	if ((adev->pdev->class >> 8) == PCI_CLASS_DISPLAY_VGA)
		vga_client_register(adev->pdev, NULL, NULL, NULL);
	iounmap(adev->rmmio);
	adev->rmmio = NULL;
	amdgpu_device_doorbell_fini(adev);

	if (adev->ucode_sysfs_en)
		amdgpu_ucode_sysfs_fini(adev);

	sysfs_remove_files(&adev->dev->kobj, amdgpu_dev_attributes);
	if (IS_ENABLED(CONFIG_PERF_EVENTS))
		amdgpu_pmu_fini(adev);
	if (adev->mman.discovery_bin)
		amdgpu_discovery_fini(adev);
}


/*
 * Suspend & resume.
 */
/**
 * amdgpu_device_suspend - initiate device suspend
 *
 * @dev: drm dev pointer
 * @fbcon : notify the fbdev of suspend
 *
 * Puts the hw in the suspend state (all asics).
 * Returns 0 for success or an error on failure.
 * Called at driver suspend.
 */
int amdgpu_device_suspend(struct drm_device *dev, bool fbcon)
{
	struct amdgpu_device *adev = drm_to_adev(dev);
	int r;

	if (dev->switch_power_state == DRM_SWITCH_POWER_OFF)
		return 0;

	adev->in_suspend = true;
	drm_kms_helper_poll_disable(dev);

	if (fbcon)
		amdgpu_fbdev_set_suspend(adev, 1);

	cancel_delayed_work_sync(&adev->delayed_init_work);

	amdgpu_ras_suspend(adev);

	r = amdgpu_device_ip_suspend_phase1(adev);

	if (!adev->in_s0ix)
		amdgpu_amdkfd_suspend(adev, adev->in_runpm);

	/* evict vram memory */
	amdgpu_bo_evict_vram(adev);

	amdgpu_fence_driver_suspend(adev);

	r = amdgpu_device_ip_suspend_phase2(adev);
	/* evict remaining vram memory
	 * This second call to evict vram is to evict the gart page table
	 * using the CPU.
	 */
	amdgpu_bo_evict_vram(adev);

	return 0;
}

/**
 * amdgpu_device_resume - initiate device resume
 *
 * @dev: drm dev pointer
 * @fbcon : notify the fbdev of resume
 *
 * Bring the hw back to operating state (all asics).
 * Returns 0 for success or an error on failure.
 * Called at driver resume.
 */
int amdgpu_device_resume(struct drm_device *dev, bool fbcon)
{
	struct amdgpu_device *adev = drm_to_adev(dev);
	int r = 0;

	if (dev->switch_power_state == DRM_SWITCH_POWER_OFF)
		return 0;

	if (adev->in_s0ix)
		amdgpu_gfx_state_change_set(adev, sGpuChangeState_D0Entry);

	/* post card */
	if (amdgpu_device_need_post(adev)) {
		r = amdgpu_device_asic_init(adev);
		if (r)
			dev_err(adev->dev, "amdgpu asic init failed\n");
	}

	r = amdgpu_device_ip_resume(adev);
	if (r) {
		dev_err(adev->dev, "amdgpu_device_ip_resume failed (%d).\n", r);
		return r;
	}
	amdgpu_fence_driver_resume(adev);


	r = amdgpu_device_ip_late_init(adev);
	if (r)
		return r;

	queue_delayed_work(system_wq, &adev->delayed_init_work,
			   msecs_to_jiffies(AMDGPU_RESUME_MS));

	if (!adev->in_s0ix) {
		r = amdgpu_amdkfd_resume(adev, adev->in_runpm);
		if (r)
			return r;
	}

	/* Make sure IB tests flushed */
	flush_delayed_work(&adev->delayed_init_work);

	if (fbcon)
		amdgpu_fbdev_set_suspend(adev, 0);

	drm_kms_helper_poll_enable(dev);

	amdgpu_ras_resume(adev);

	/*
	 * Most of the connector probing functions try to acquire runtime pm
	 * refs to ensure that the GPU is powered on when connector polling is
	 * performed. Since we're calling this from a runtime PM callback,
	 * trying to acquire rpm refs will cause us to deadlock.
	 *
	 * Since we're guaranteed to be holding the rpm lock, it's safe to
	 * temporarily disable the rpm helpers so this doesn't deadlock us.
	 */
#ifdef CONFIG_PM
	dev->dev->power.disable_depth++;
#endif
	if (!amdgpu_device_has_dc_support(adev))
		drm_helper_hpd_irq_event(dev);
	else
		drm_kms_helper_hotplug_event(dev);
#ifdef CONFIG_PM
	dev->dev->power.disable_depth--;
#endif
	adev->in_suspend = false;

	return 0;
}

/**
 * amdgpu_device_ip_check_soft_reset - did soft reset succeed
 *
 * @adev: amdgpu_device pointer
 *
 * The list of all the hardware IPs that make up the asic is walked and
 * the check_soft_reset callbacks are run.  check_soft_reset determines
 * if the asic is still hung or not.
 * Returns true if any of the IPs are still in a hung state, false if not.
 */
static bool amdgpu_device_ip_check_soft_reset(struct amdgpu_device *adev)
{
	int i;
	bool asic_hang = false;

	if (amdgpu_sriov_vf(adev))
		return true;

	if (amdgpu_asic_need_full_reset(adev))
		return true;

	for (i = 0; i < adev->num_ip_blocks; i++) {
		if (!adev->ip_blocks[i].status.valid)
			continue;
		if (adev->ip_blocks[i].version->funcs->check_soft_reset)
			adev->ip_blocks[i].status.hang =
				adev->ip_blocks[i].version->funcs->check_soft_reset(adev);
		if (adev->ip_blocks[i].status.hang) {
			dev_info(adev->dev, "IP block:%s is hung!\n", adev->ip_blocks[i].version->funcs->name);
			asic_hang = true;
		}
	}
	return asic_hang;
}

/**
 * amdgpu_device_ip_pre_soft_reset - prepare for soft reset
 *
 * @adev: amdgpu_device pointer
 *
 * The list of all the hardware IPs that make up the asic is walked and the
 * pre_soft_reset callbacks are run if the block is hung.  pre_soft_reset
 * handles any IP specific hardware or software state changes that are
 * necessary for a soft reset to succeed.
 * Returns 0 on success, negative error code on failure.
 */
static int amdgpu_device_ip_pre_soft_reset(struct amdgpu_device *adev)
{
	int i, r = 0;

	for (i = 0; i < adev->num_ip_blocks; i++) {
		if (!adev->ip_blocks[i].status.valid)
			continue;
		if (adev->ip_blocks[i].status.hang &&
		    adev->ip_blocks[i].version->funcs->pre_soft_reset) {
			r = adev->ip_blocks[i].version->funcs->pre_soft_reset(adev);
			if (r)
				return r;
		}
	}

	return 0;
}

/**
 * amdgpu_device_ip_need_full_reset - check if a full asic reset is needed
 *
 * @adev: amdgpu_device pointer
 *
 * Some hardware IPs cannot be soft reset.  If they are hung, a full gpu
 * reset is necessary to recover.
 * Returns true if a full asic reset is required, false if not.
 */
static bool amdgpu_device_ip_need_full_reset(struct amdgpu_device *adev)
{
	int i;

	if (amdgpu_asic_need_full_reset(adev))
		return true;

	for (i = 0; i < adev->num_ip_blocks; i++) {
		if (!adev->ip_blocks[i].status.valid)
			continue;
		if ((adev->ip_blocks[i].version->type == AMD_IP_BLOCK_TYPE_GMC) ||
		    (adev->ip_blocks[i].version->type == AMD_IP_BLOCK_TYPE_SMC) ||
		    (adev->ip_blocks[i].version->type == AMD_IP_BLOCK_TYPE_ACP) ||
		    (adev->ip_blocks[i].version->type == AMD_IP_BLOCK_TYPE_DCE) ||
		     adev->ip_blocks[i].version->type == AMD_IP_BLOCK_TYPE_PSP) {
			if (adev->ip_blocks[i].status.hang) {
				dev_info(adev->dev, "Some block need full reset!\n");
				return true;
			}
		}
	}
	return false;
}

/**
 * amdgpu_device_ip_soft_reset - do a soft reset
 *
 * @adev: amdgpu_device pointer
 *
 * The list of all the hardware IPs that make up the asic is walked and the
 * soft_reset callbacks are run if the block is hung.  soft_reset handles any
 * IP specific hardware or software state changes that are necessary to soft
 * reset the IP.
 * Returns 0 on success, negative error code on failure.
 */
static int amdgpu_device_ip_soft_reset(struct amdgpu_device *adev)
{
	int i, r = 0;

	for (i = 0; i < adev->num_ip_blocks; i++) {
		if (!adev->ip_blocks[i].status.valid)
			continue;
		if (adev->ip_blocks[i].status.hang &&
		    adev->ip_blocks[i].version->funcs->soft_reset) {
			r = adev->ip_blocks[i].version->funcs->soft_reset(adev);
			if (r)
				return r;
		}
	}

	return 0;
}

/**
 * amdgpu_device_ip_post_soft_reset - clean up from soft reset
 *
 * @adev: amdgpu_device pointer
 *
 * The list of all the hardware IPs that make up the asic is walked and the
 * post_soft_reset callbacks are run if the asic was hung.  post_soft_reset
 * handles any IP specific hardware or software state changes that are
 * necessary after the IP has been soft reset.
 * Returns 0 on success, negative error code on failure.
 */
static int amdgpu_device_ip_post_soft_reset(struct amdgpu_device *adev)
{
	int i, r = 0;

	for (i = 0; i < adev->num_ip_blocks; i++) {
		if (!adev->ip_blocks[i].status.valid)
			continue;
		if (adev->ip_blocks[i].status.hang &&
		    adev->ip_blocks[i].version->funcs->post_soft_reset)
			r = adev->ip_blocks[i].version->funcs->post_soft_reset(adev);
		if (r)
			return r;
	}

	return 0;
}

/**
 * amdgpu_device_recover_vram - Recover some VRAM contents
 *
 * @adev: amdgpu_device pointer
 *
 * Restores the contents of VRAM buffers from the shadows in GTT.  Used to
 * restore things like GPUVM page tables after a GPU reset where
 * the contents of VRAM might be lost.
 *
 * Returns:
 * 0 on success, negative error code on failure.
 */
static int amdgpu_device_recover_vram(struct amdgpu_device *adev)
{
	struct dma_fence *fence = NULL, *next = NULL;
	struct amdgpu_bo *shadow;
	long r = 1, tmo;

	if (amdgpu_sriov_runtime(adev))
		tmo = msecs_to_jiffies(8000);
	else
		tmo = msecs_to_jiffies(100);

	dev_info(adev->dev, "recover vram bo from shadow start\n");
	mutex_lock(&adev->shadow_list_lock);
	list_for_each_entry(shadow, &adev->shadow_list, shadow_list) {

		/* No need to recover an evicted BO */
		if (shadow->tbo.mem.mem_type != TTM_PL_TT ||
		    shadow->tbo.mem.start == AMDGPU_BO_INVALID_OFFSET ||
		    shadow->parent->tbo.mem.mem_type != TTM_PL_VRAM)
			continue;

		r = amdgpu_bo_restore_shadow(shadow, &next);
		if (r)
			break;

		if (fence) {
			tmo = dma_fence_wait_timeout(fence, false, tmo);
			dma_fence_put(fence);
			fence = next;
			if (tmo == 0) {
				r = -ETIMEDOUT;
				break;
			} else if (tmo < 0) {
				r = tmo;
				break;
			}
		} else {
			fence = next;
		}
	}
	mutex_unlock(&adev->shadow_list_lock);

	if (fence)
		tmo = dma_fence_wait_timeout(fence, false, tmo);
	dma_fence_put(fence);

	if (r < 0 || tmo <= 0) {
		dev_err(adev->dev, "recover vram bo from shadow failed, r is %ld, tmo is %ld\n", r, tmo);
		return -EIO;
	}

	dev_info(adev->dev, "recover vram bo from shadow done\n");
	return 0;
}


/**
 * amdgpu_device_reset_sriov - reset ASIC for SR-IOV vf
 *
 * @adev: amdgpu_device pointer
 * @from_hypervisor: request from hypervisor
 *
 * do VF FLR and reinitialize Asic
 * return 0 means succeeded otherwise failed
 */
static int amdgpu_device_reset_sriov(struct amdgpu_device *adev,
				     bool from_hypervisor)
{
	int r;

	if (from_hypervisor)
		r = amdgpu_virt_request_full_gpu(adev, true);
	else
		r = amdgpu_virt_reset_gpu(adev);
	if (r)
		return r;

	amdgpu_amdkfd_pre_reset(adev);

	/* Resume IP prior to SMC */
	r = amdgpu_device_ip_reinit_early_sriov(adev);
	if (r)
		goto error;

	amdgpu_virt_init_data_exchange(adev);
	/* we need recover gart prior to run SMC/CP/SDMA resume */
	amdgpu_gtt_mgr_recover(ttm_manager_type(&adev->mman.bdev, TTM_PL_TT));

	r = amdgpu_device_fw_loading(adev);
	if (r)
		return r;

	/* now we are okay to resume SMC/CP/SDMA */
	r = amdgpu_device_ip_reinit_late_sriov(adev);
	if (r)
		goto error;

	amdgpu_irq_gpu_reset_resume_helper(adev);
	r = amdgpu_ib_ring_tests(adev);
	amdgpu_amdkfd_post_reset(adev);

error:
	if (!r && adev->virt.gim_feature & AMDGIM_FEATURE_GIM_FLR_VRAMLOST) {
		amdgpu_inc_vram_lost(adev);
		r = amdgpu_device_recover_vram(adev);
	}
	amdgpu_virt_release_full_gpu(adev, true);

	return r;
}

/**
 * amdgpu_device_has_job_running - check if there is any job in mirror list
 *
 * @adev: amdgpu_device pointer
 *
 * check if there is any job in mirror list
 */
bool amdgpu_device_has_job_running(struct amdgpu_device *adev)
{
	int i;
	struct drm_sched_job *job;

	for (i = 0; i < AMDGPU_MAX_RINGS; ++i) {
		struct amdgpu_ring *ring = adev->rings[i];

		if (!ring || !ring->sched.thread)
			continue;

		spin_lock(&ring->sched.job_list_lock);
		job = list_first_entry_or_null(&ring->sched.pending_list,
					       struct drm_sched_job, list);
		spin_unlock(&ring->sched.job_list_lock);
		if (job)
			return true;
	}
	return false;
}

/**
 * amdgpu_device_should_recover_gpu - check if we should try GPU recovery
 *
 * @adev: amdgpu_device pointer
 *
 * Check amdgpu_gpu_recovery and SRIOV status to see if we should try to recover
 * a hung GPU.
 */
bool amdgpu_device_should_recover_gpu(struct amdgpu_device *adev)
{
	if (!amdgpu_device_ip_check_soft_reset(adev)) {
		dev_info(adev->dev, "Timeout, but no hardware hang detected.\n");
		return false;
	}

	if (amdgpu_gpu_recovery == 0)
		goto disabled;

	if (amdgpu_sriov_vf(adev))
		return true;

	if (amdgpu_gpu_recovery == -1) {
		switch (adev->asic_type) {
		case CHIP_BONAIRE:
		case CHIP_HAWAII:
		case CHIP_TOPAZ:
		case CHIP_TONGA:
		case CHIP_FIJI:
		case CHIP_POLARIS10:
		case CHIP_POLARIS11:
		case CHIP_POLARIS12:
		case CHIP_VEGAM:
		case CHIP_VEGA20:
		case CHIP_VEGA10:
		case CHIP_VEGA12:
		case CHIP_RAVEN:
		case CHIP_ARCTURUS:
		case CHIP_RENOIR:
		case CHIP_NAVI10:
		case CHIP_NAVI14:
		case CHIP_NAVI12:
		case CHIP_SIENNA_CICHLID:
		case CHIP_NAVY_FLOUNDER:
		case CHIP_DIMGREY_CAVEFISH:
		case CHIP_VANGOGH:
		case CHIP_ALDEBARAN:
			break;
		default:
			goto disabled;
		}
	}

	return true;

disabled:
		dev_info(adev->dev, "GPU recovery disabled.\n");
		return false;
}

int amdgpu_device_mode1_reset(struct amdgpu_device *adev)
{
        u32 i;
        int ret = 0;

        amdgpu_atombios_scratch_regs_engine_hung(adev, true);

        dev_info(adev->dev, "GPU mode1 reset\n");
<<<<<<< HEAD

        /* disable BM */
        pci_clear_master(adev->pdev);

        amdgpu_device_cache_pci_state(adev->pdev);

        if (amdgpu_dpm_is_mode1_reset_supported(adev)) {
                dev_info(adev->dev, "GPU smu mode1 reset\n");
                ret = amdgpu_dpm_mode1_reset(adev);
        } else {
                dev_info(adev->dev, "GPU psp mode1 reset\n");
                ret = psp_gpu_reset(adev);
        }

=======

        /* disable BM */
        pci_clear_master(adev->pdev);

        amdgpu_device_cache_pci_state(adev->pdev);

        if (amdgpu_dpm_is_mode1_reset_supported(adev)) {
                dev_info(adev->dev, "GPU smu mode1 reset\n");
                ret = amdgpu_dpm_mode1_reset(adev);
        } else {
                dev_info(adev->dev, "GPU psp mode1 reset\n");
                ret = psp_gpu_reset(adev);
        }

>>>>>>> 3b7961a3
        if (ret)
                dev_err(adev->dev, "GPU mode1 reset failed\n");

        amdgpu_device_load_pci_state(adev->pdev);

        /* wait for asic to come out of reset */
        for (i = 0; i < adev->usec_timeout; i++) {
                u32 memsize = adev->nbio.funcs->get_memsize(adev);

                if (memsize != 0xffffffff)
                        break;
                udelay(1);
        }

        amdgpu_atombios_scratch_regs_engine_hung(adev, false);
        return ret;
}

int amdgpu_device_pre_asic_reset(struct amdgpu_device *adev,
				 struct amdgpu_reset_context *reset_context)
{
	int i, r = 0;
	struct amdgpu_job *job = NULL;
	bool need_full_reset =
		test_bit(AMDGPU_NEED_FULL_RESET, &reset_context->flags);

	if (reset_context->reset_req_dev == adev)
		job = reset_context->job;

	/* no need to dump if device is not in good state during probe period */
	if (!adev->gmc.xgmi.pending_reset)
		amdgpu_debugfs_wait_dump(adev);

	if (amdgpu_sriov_vf(adev)) {
		/* stop the data exchange thread */
		amdgpu_virt_fini_data_exchange(adev);
	}

	/* block all schedulers and reset given job's ring */
	for (i = 0; i < AMDGPU_MAX_RINGS; ++i) {
		struct amdgpu_ring *ring = adev->rings[i];

		if (!ring || !ring->sched.thread)
			continue;

		/* after all hw jobs are reset, hw fence is meaningless, so force_completion */
		amdgpu_fence_driver_force_completion(ring);
	}

	if(job)
		drm_sched_increase_karma(&job->base);

	r = amdgpu_reset_prepare_hwcontext(adev, reset_context);
	/* If reset handler not implemented, continue; otherwise return */
	if (r == -ENOSYS)
		r = 0;
	else
		return r;

	/* Don't suspend on bare metal if we are not going to HW reset the ASIC */
	if (!amdgpu_sriov_vf(adev)) {

		if (!need_full_reset)
			need_full_reset = amdgpu_device_ip_need_full_reset(adev);

		if (!need_full_reset) {
			amdgpu_device_ip_pre_soft_reset(adev);
			r = amdgpu_device_ip_soft_reset(adev);
			amdgpu_device_ip_post_soft_reset(adev);
			if (r || amdgpu_device_ip_check_soft_reset(adev)) {
				dev_info(adev->dev, "soft reset failed, will fallback to full reset!\n");
				need_full_reset = true;
			}
		}

		if (need_full_reset)
			r = amdgpu_device_ip_suspend(adev);
		if (need_full_reset)
			set_bit(AMDGPU_NEED_FULL_RESET, &reset_context->flags);
		else
			clear_bit(AMDGPU_NEED_FULL_RESET,
				  &reset_context->flags);
	}

	return r;
}

int amdgpu_do_asic_reset(struct list_head *device_list_handle,
			 struct amdgpu_reset_context *reset_context)
{
	struct amdgpu_device *tmp_adev = NULL;
	bool need_full_reset, skip_hw_reset, vram_lost = false;
	int r = 0;

	/* Try reset handler method first */
	tmp_adev = list_first_entry(device_list_handle, struct amdgpu_device,
				    reset_list);
	r = amdgpu_reset_perform_reset(tmp_adev, reset_context);
	/* If reset handler not implemented, continue; otherwise return */
	if (r == -ENOSYS)
		r = 0;
	else
		return r;

	/* Reset handler not implemented, use the default method */
	need_full_reset =
		test_bit(AMDGPU_NEED_FULL_RESET, &reset_context->flags);
	skip_hw_reset = test_bit(AMDGPU_SKIP_HW_RESET, &reset_context->flags);

	/*
	 * ASIC reset has to be done on all XGMI hive nodes ASAP
	 * to allow proper links negotiation in FW (within 1 sec)
	 */
	if (!skip_hw_reset && need_full_reset) {
		list_for_each_entry(tmp_adev, device_list_handle, reset_list) {
			/* For XGMI run all resets in parallel to speed up the process */
			if (tmp_adev->gmc.xgmi.num_physical_nodes > 1) {
				tmp_adev->gmc.xgmi.pending_reset = false;
				if (!queue_work(system_unbound_wq, &tmp_adev->xgmi_reset_work))
					r = -EALREADY;
			} else
				r = amdgpu_asic_reset(tmp_adev);

			if (r) {
				dev_err(tmp_adev->dev, "ASIC reset failed with error, %d for drm dev, %s",
					 r, adev_to_drm(tmp_adev)->unique);
				break;
			}
		}

		/* For XGMI wait for all resets to complete before proceed */
		if (!r) {
			list_for_each_entry(tmp_adev, device_list_handle, reset_list) {
				if (tmp_adev->gmc.xgmi.num_physical_nodes > 1) {
					flush_work(&tmp_adev->xgmi_reset_work);
					r = tmp_adev->asic_reset_res;
					if (r)
						break;
				}
			}
		}
	}

	if (!r && amdgpu_ras_intr_triggered()) {
		list_for_each_entry(tmp_adev, device_list_handle, reset_list) {
			if (tmp_adev->mmhub.ras_funcs &&
			    tmp_adev->mmhub.ras_funcs->reset_ras_error_count)
				tmp_adev->mmhub.ras_funcs->reset_ras_error_count(tmp_adev);
		}

		amdgpu_ras_intr_cleared();
	}

	list_for_each_entry(tmp_adev, device_list_handle, reset_list) {
		if (need_full_reset) {
			/* post card */
			r = amdgpu_device_asic_init(tmp_adev);
			if (r) {
				dev_warn(tmp_adev->dev, "asic atom init failed!");
			} else {
				dev_info(tmp_adev->dev, "GPU reset succeeded, trying to resume\n");
				r = amdgpu_device_ip_resume_phase1(tmp_adev);
				if (r)
					goto out;

				vram_lost = amdgpu_device_check_vram_lost(tmp_adev);
				if (vram_lost) {
					DRM_INFO("VRAM is lost due to GPU reset!\n");
					amdgpu_inc_vram_lost(tmp_adev);
				}

				r = amdgpu_gtt_mgr_recover(ttm_manager_type(&tmp_adev->mman.bdev, TTM_PL_TT));
				if (r)
					goto out;

				r = amdgpu_device_fw_loading(tmp_adev);
				if (r)
					return r;

				r = amdgpu_device_ip_resume_phase2(tmp_adev);
				if (r)
					goto out;

				if (vram_lost)
					amdgpu_device_fill_reset_magic(tmp_adev);

				/*
				 * Add this ASIC as tracked as reset was already
				 * complete successfully.
				 */
				amdgpu_register_gpu_instance(tmp_adev);

				if (!reset_context->hive &&
				    tmp_adev->gmc.xgmi.num_physical_nodes > 1)
					amdgpu_xgmi_add_device(tmp_adev);

				r = amdgpu_device_ip_late_init(tmp_adev);
				if (r)
					goto out;

				amdgpu_fbdev_set_suspend(tmp_adev, 0);

				/*
				 * The GPU enters bad state once faulty pages
				 * by ECC has reached the threshold, and ras
				 * recovery is scheduled next. So add one check
				 * here to break recovery if it indeed exceeds
				 * bad page threshold, and remind user to
				 * retire this GPU or setting one bigger
				 * bad_page_threshold value to fix this once
				 * probing driver again.
				 */
				if (!amdgpu_ras_eeprom_check_err_threshold(tmp_adev)) {
					/* must succeed. */
					amdgpu_ras_resume(tmp_adev);
				} else {
					r = -EINVAL;
					goto out;
				}

				/* Update PSP FW topology after reset */
				if (reset_context->hive &&
				    tmp_adev->gmc.xgmi.num_physical_nodes > 1)
					r = amdgpu_xgmi_update_topology(
						reset_context->hive, tmp_adev);
			}
		}

out:
		if (!r) {
			amdgpu_irq_gpu_reset_resume_helper(tmp_adev);
			r = amdgpu_ib_ring_tests(tmp_adev);
			if (r) {
				dev_err(tmp_adev->dev, "ib ring test failed (%d).\n", r);
				need_full_reset = true;
				r = -EAGAIN;
				goto end;
			}
		}

		if (!r)
			r = amdgpu_device_recover_vram(tmp_adev);
		else
			tmp_adev->asic_reset_res = r;
	}

end:
	if (need_full_reset)
		set_bit(AMDGPU_NEED_FULL_RESET, &reset_context->flags);
	else
		clear_bit(AMDGPU_NEED_FULL_RESET, &reset_context->flags);
	return r;
}

static bool amdgpu_device_lock_adev(struct amdgpu_device *adev,
				struct amdgpu_hive_info *hive)
{
	if (atomic_cmpxchg(&adev->in_gpu_reset, 0, 1) != 0)
		return false;

	if (hive) {
		down_write_nest_lock(&adev->reset_sem, &hive->hive_lock);
	} else {
		down_write(&adev->reset_sem);
	}

	switch (amdgpu_asic_reset_method(adev)) {
	case AMD_RESET_METHOD_MODE1:
		adev->mp1_state = PP_MP1_STATE_SHUTDOWN;
		break;
	case AMD_RESET_METHOD_MODE2:
		adev->mp1_state = PP_MP1_STATE_RESET;
		break;
	default:
		adev->mp1_state = PP_MP1_STATE_NONE;
		break;
	}

	return true;
}

static void amdgpu_device_unlock_adev(struct amdgpu_device *adev)
{
	amdgpu_vf_error_trans_all(adev);
	adev->mp1_state = PP_MP1_STATE_NONE;
	atomic_set(&adev->in_gpu_reset, 0);
	up_write(&adev->reset_sem);
}

/*
 * to lockup a list of amdgpu devices in a hive safely, if not a hive
 * with multiple nodes, it will be similar as amdgpu_device_lock_adev.
 *
 * unlock won't require roll back.
 */
static int amdgpu_device_lock_hive_adev(struct amdgpu_device *adev, struct amdgpu_hive_info *hive)
{
	struct amdgpu_device *tmp_adev = NULL;

	if (adev->gmc.xgmi.num_physical_nodes > 1) {
		if (!hive) {
			dev_err(adev->dev, "Hive is NULL while device has multiple xgmi nodes");
			return -ENODEV;
		}
		list_for_each_entry(tmp_adev, &hive->device_list, gmc.xgmi.head) {
			if (!amdgpu_device_lock_adev(tmp_adev, hive))
				goto roll_back;
		}
	} else if (!amdgpu_device_lock_adev(adev, hive))
		return -EAGAIN;

	return 0;
roll_back:
	if (!list_is_first(&tmp_adev->gmc.xgmi.head, &hive->device_list)) {
		/*
		 * if the lockup iteration break in the middle of a hive,
		 * it may means there may has a race issue,
		 * or a hive device locked up independently.
		 * we may be in trouble and may not, so will try to roll back
		 * the lock and give out a warnning.
		 */
		dev_warn(tmp_adev->dev, "Hive lock iteration broke in the middle. Rolling back to unlock");
		list_for_each_entry_continue_reverse(tmp_adev, &hive->device_list, gmc.xgmi.head) {
			amdgpu_device_unlock_adev(tmp_adev);
		}
	}
	return -EAGAIN;
}

static void amdgpu_device_resume_display_audio(struct amdgpu_device *adev)
{
	struct pci_dev *p = NULL;

	p = pci_get_domain_bus_and_slot(pci_domain_nr(adev->pdev->bus),
			adev->pdev->bus->number, 1);
	if (p) {
		pm_runtime_enable(&(p->dev));
		pm_runtime_resume(&(p->dev));
	}
}

static int amdgpu_device_suspend_display_audio(struct amdgpu_device *adev)
{
	enum amd_reset_method reset_method;
	struct pci_dev *p = NULL;
	u64 expires;

	/*
	 * For now, only BACO and mode1 reset are confirmed
	 * to suffer the audio issue without proper suspended.
	 */
	reset_method = amdgpu_asic_reset_method(adev);
	if ((reset_method != AMD_RESET_METHOD_BACO) &&
	     (reset_method != AMD_RESET_METHOD_MODE1))
		return -EINVAL;

	p = pci_get_domain_bus_and_slot(pci_domain_nr(adev->pdev->bus),
			adev->pdev->bus->number, 1);
	if (!p)
		return -ENODEV;

	expires = pm_runtime_autosuspend_expiration(&(p->dev));
	if (!expires)
		/*
		 * If we cannot get the audio device autosuspend delay,
		 * a fixed 4S interval will be used. Considering 3S is
		 * the audio controller default autosuspend delay setting.
		 * 4S used here is guaranteed to cover that.
		 */
		expires = ktime_get_mono_fast_ns() + NSEC_PER_SEC * 4ULL;

	while (!pm_runtime_status_suspended(&(p->dev))) {
		if (!pm_runtime_suspend(&(p->dev)))
			break;

		if (expires < ktime_get_mono_fast_ns()) {
			dev_warn(adev->dev, "failed to suspend display audio\n");
			/* TODO: abort the succeeding gpu reset? */
			return -ETIMEDOUT;
		}
	}

	pm_runtime_disable(&(p->dev));

	return 0;
}

void amdgpu_device_recheck_guilty_jobs(
	struct amdgpu_device *adev, struct list_head *device_list_handle,
	struct amdgpu_reset_context *reset_context)
{
	int i, r = 0;

	for (i = 0; i < AMDGPU_MAX_RINGS; ++i) {
		struct amdgpu_ring *ring = adev->rings[i];
		int ret = 0;
		struct drm_sched_job *s_job;

		if (!ring || !ring->sched.thread)
			continue;

		s_job = list_first_entry_or_null(&ring->sched.pending_list,
				struct drm_sched_job, list);
		if (s_job == NULL)
			continue;

		/* clear job's guilty and depend the folowing step to decide the real one */
		drm_sched_reset_karma(s_job);
		drm_sched_resubmit_jobs_ext(&ring->sched, 1);

		ret = dma_fence_wait_timeout(s_job->s_fence->parent, false, ring->sched.timeout);
		if (ret == 0) { /* timeout */
			DRM_ERROR("Found the real bad job! ring:%s, job_id:%llx\n",
						ring->sched.name, s_job->id);

			/* set guilty */
			drm_sched_increase_karma(s_job);
retry:
			/* do hw reset */
			if (amdgpu_sriov_vf(adev)) {
				amdgpu_virt_fini_data_exchange(adev);
				r = amdgpu_device_reset_sriov(adev, false);
				if (r)
					adev->asic_reset_res = r;
			} else {
				clear_bit(AMDGPU_SKIP_HW_RESET,
					  &reset_context->flags);
				r = amdgpu_do_asic_reset(device_list_handle,
							 reset_context);
				if (r && r == -EAGAIN)
					goto retry;
			}

			/*
			 * add reset counter so that the following
			 * resubmitted job could flush vmid
			 */
			atomic_inc(&adev->gpu_reset_counter);
			continue;
		}

		/* got the hw fence, signal finished fence */
		atomic_dec(ring->sched.score);
		dma_fence_get(&s_job->s_fence->finished);
		dma_fence_signal(&s_job->s_fence->finished);
		dma_fence_put(&s_job->s_fence->finished);

		/* remove node from list and free the job */
		spin_lock(&ring->sched.job_list_lock);
		list_del_init(&s_job->list);
		spin_unlock(&ring->sched.job_list_lock);
		ring->sched.ops->free_job(s_job);
	}
}

/**
 * amdgpu_device_gpu_recover - reset the asic and recover scheduler
 *
 * @adev: amdgpu_device pointer
 * @job: which job trigger hang
 *
 * Attempt to reset the GPU if it has hung (all asics).
 * Attempt to do soft-reset or full-reset and reinitialize Asic
 * Returns 0 for success or an error on failure.
 */

int amdgpu_device_gpu_recover(struct amdgpu_device *adev,
			      struct amdgpu_job *job)
{
	struct list_head device_list, *device_list_handle =  NULL;
	bool job_signaled = false;
	struct amdgpu_hive_info *hive = NULL;
	struct amdgpu_device *tmp_adev = NULL;
	int i, r = 0;
	bool need_emergency_restart = false;
	bool audio_suspended = false;
	int tmp_vram_lost_counter;
	struct amdgpu_reset_context reset_context;

	memset(&reset_context, 0, sizeof(reset_context));

	/*
	 * Special case: RAS triggered and full reset isn't supported
	 */
	need_emergency_restart = amdgpu_ras_need_emergency_restart(adev);

	/*
	 * Flush RAM to disk so that after reboot
	 * the user can read log and see why the system rebooted.
	 */
	if (need_emergency_restart && amdgpu_ras_get_context(adev)->reboot) {
		DRM_WARN("Emergency reboot.");

		ksys_sync_helper();
		emergency_restart();
	}

	dev_info(adev->dev, "GPU %s begin!\n",
		need_emergency_restart ? "jobs stop":"reset");

	/*
	 * Here we trylock to avoid chain of resets executing from
	 * either trigger by jobs on different adevs in XGMI hive or jobs on
	 * different schedulers for same device while this TO handler is running.
	 * We always reset all schedulers for device and all devices for XGMI
	 * hive so that should take care of them too.
	 */
	hive = amdgpu_get_xgmi_hive(adev);
	if (hive) {
		if (atomic_cmpxchg(&hive->in_reset, 0, 1) != 0) {
			DRM_INFO("Bailing on TDR for s_job:%llx, hive: %llx as another already in progress",
				job ? job->base.id : -1, hive->hive_id);
			amdgpu_put_xgmi_hive(hive);
			if (job)
				drm_sched_increase_karma(&job->base);
			return 0;
		}
		mutex_lock(&hive->hive_lock);
	}

	reset_context.method = AMD_RESET_METHOD_NONE;
	reset_context.reset_req_dev = adev;
	reset_context.job = job;
	reset_context.hive = hive;
	clear_bit(AMDGPU_NEED_FULL_RESET, &reset_context.flags);

	/*
	 * lock the device before we try to operate the linked list
	 * if didn't get the device lock, don't touch the linked list since
	 * others may iterating it.
	 */
	r = amdgpu_device_lock_hive_adev(adev, hive);
	if (r) {
		dev_info(adev->dev, "Bailing on TDR for s_job:%llx, as another already in progress",
					job ? job->base.id : -1);

		/* even we skipped this reset, still need to set the job to guilty */
		if (job)
			drm_sched_increase_karma(&job->base);
		goto skip_recovery;
	}

	/*
	 * Build list of devices to reset.
	 * In case we are in XGMI hive mode, resort the device list
	 * to put adev in the 1st position.
	 */
	INIT_LIST_HEAD(&device_list);
	if (adev->gmc.xgmi.num_physical_nodes > 1) {
		list_for_each_entry(tmp_adev, &hive->device_list, gmc.xgmi.head)
			list_add_tail(&tmp_adev->reset_list, &device_list);
		if (!list_is_first(&adev->reset_list, &device_list))
			list_rotate_to_front(&adev->reset_list, &device_list);
		device_list_handle = &device_list;
	} else {
		list_add_tail(&adev->reset_list, &device_list);
		device_list_handle = &device_list;
	}

	/* block all schedulers and reset given job's ring */
	list_for_each_entry(tmp_adev, device_list_handle, reset_list) {
		/*
		 * Try to put the audio codec into suspend state
		 * before gpu reset started.
		 *
		 * Due to the power domain of the graphics device
		 * is shared with AZ power domain. Without this,
		 * we may change the audio hardware from behind
		 * the audio driver's back. That will trigger
		 * some audio codec errors.
		 */
		if (!amdgpu_device_suspend_display_audio(tmp_adev))
			audio_suspended = true;

		amdgpu_ras_set_error_query_ready(tmp_adev, false);

		cancel_delayed_work_sync(&tmp_adev->delayed_init_work);

		if (!amdgpu_sriov_vf(tmp_adev))
			amdgpu_amdkfd_pre_reset(tmp_adev);

		/*
		 * Mark these ASICs to be reseted as untracked first
		 * And add them back after reset completed
		 */
		amdgpu_unregister_gpu_instance(tmp_adev);

		amdgpu_fbdev_set_suspend(tmp_adev, 1);

		/* disable ras on ALL IPs */
		if (!need_emergency_restart &&
		      amdgpu_device_ip_need_full_reset(tmp_adev))
			amdgpu_ras_suspend(tmp_adev);

		for (i = 0; i < AMDGPU_MAX_RINGS; ++i) {
			struct amdgpu_ring *ring = tmp_adev->rings[i];

			if (!ring || !ring->sched.thread)
				continue;

			drm_sched_stop(&ring->sched, job ? &job->base : NULL);

			if (need_emergency_restart)
				amdgpu_job_stop_all_jobs_on_sched(&ring->sched);
		}
		atomic_inc(&tmp_adev->gpu_reset_counter);
	}

	if (need_emergency_restart)
		goto skip_sched_resume;

	/*
	 * Must check guilty signal here since after this point all old
	 * HW fences are force signaled.
	 *
	 * job->base holds a reference to parent fence
	 */
	if (job && job->base.s_fence->parent &&
	    dma_fence_is_signaled(job->base.s_fence->parent)) {
		job_signaled = true;
		dev_info(adev->dev, "Guilty job already signaled, skipping HW reset");
		goto skip_hw_reset;
	}

retry:	/* Rest of adevs pre asic reset from XGMI hive. */
	list_for_each_entry(tmp_adev, device_list_handle, reset_list) {
		r = amdgpu_device_pre_asic_reset(tmp_adev, &reset_context);
		/*TODO Should we stop ?*/
		if (r) {
			dev_err(tmp_adev->dev, "GPU pre asic reset failed with err, %d for drm dev, %s ",
				  r, adev_to_drm(tmp_adev)->unique);
			tmp_adev->asic_reset_res = r;
		}
	}

	tmp_vram_lost_counter = atomic_read(&((adev)->vram_lost_counter));
	/* Actual ASIC resets if needed.*/
	/* TODO Implement XGMI hive reset logic for SRIOV */
	if (amdgpu_sriov_vf(adev)) {
		r = amdgpu_device_reset_sriov(adev, job ? false : true);
		if (r)
			adev->asic_reset_res = r;
	} else {
		r = amdgpu_do_asic_reset(device_list_handle, &reset_context);
		if (r && r == -EAGAIN)
			goto retry;
	}

skip_hw_reset:

	/* Post ASIC reset for all devs .*/
	list_for_each_entry(tmp_adev, device_list_handle, reset_list) {

		/*
		 * Sometimes a later bad compute job can block a good gfx job as gfx
		 * and compute ring share internal GC HW mutually. We add an additional
		 * guilty jobs recheck step to find the real guilty job, it synchronously
		 * submits and pends for the first job being signaled. If it gets timeout,
		 * we identify it as a real guilty job.
		 */
		if (amdgpu_gpu_recovery == 2 &&
			!(tmp_vram_lost_counter < atomic_read(&adev->vram_lost_counter)))
			amdgpu_device_recheck_guilty_jobs(
				tmp_adev, device_list_handle, &reset_context);

		for (i = 0; i < AMDGPU_MAX_RINGS; ++i) {
			struct amdgpu_ring *ring = tmp_adev->rings[i];

			if (!ring || !ring->sched.thread)
				continue;

			/* No point to resubmit jobs if we didn't HW reset*/
			if (!tmp_adev->asic_reset_res && !job_signaled)
				drm_sched_resubmit_jobs(&ring->sched);

			drm_sched_start(&ring->sched, !tmp_adev->asic_reset_res);
		}

		if (!amdgpu_device_has_dc_support(tmp_adev) && !job_signaled) {
			drm_helper_resume_force_mode(adev_to_drm(tmp_adev));
		}

		tmp_adev->asic_reset_res = 0;

		if (r) {
			/* bad news, how to tell it to userspace ? */
			dev_info(tmp_adev->dev, "GPU reset(%d) failed\n", atomic_read(&tmp_adev->gpu_reset_counter));
			amdgpu_vf_error_put(tmp_adev, AMDGIM_ERROR_VF_GPU_RESET_FAIL, 0, r);
		} else {
			dev_info(tmp_adev->dev, "GPU reset(%d) succeeded!\n", atomic_read(&tmp_adev->gpu_reset_counter));
		}
	}

skip_sched_resume:
	list_for_each_entry(tmp_adev, device_list_handle, reset_list) {
		/* unlock kfd: SRIOV would do it separately */
		if (!need_emergency_restart && !amdgpu_sriov_vf(tmp_adev))
	                amdgpu_amdkfd_post_reset(tmp_adev);

		/* kfd_post_reset will do nothing if kfd device is not initialized,
		 * need to bring up kfd here if it's not be initialized before
		 */
		if (!adev->kfd.init_complete)
			amdgpu_amdkfd_device_init(adev);

		if (audio_suspended)
			amdgpu_device_resume_display_audio(tmp_adev);
		amdgpu_device_unlock_adev(tmp_adev);
	}

skip_recovery:
	if (hive) {
		atomic_set(&hive->in_reset, 0);
		mutex_unlock(&hive->hive_lock);
		amdgpu_put_xgmi_hive(hive);
	}

	if (r && r != -EAGAIN)
		dev_info(adev->dev, "GPU reset end with ret = %d\n", r);
	return r;
}

/**
 * amdgpu_device_get_pcie_info - fence pcie info about the PCIE slot
 *
 * @adev: amdgpu_device pointer
 *
 * Fetchs and stores in the driver the PCIE capabilities (gen speed
 * and lanes) of the slot the device is in. Handles APUs and
 * virtualized environments where PCIE config space may not be available.
 */
static void amdgpu_device_get_pcie_info(struct amdgpu_device *adev)
{
	struct pci_dev *pdev;
	enum pci_bus_speed speed_cap, platform_speed_cap;
	enum pcie_link_width platform_link_width;

	if (amdgpu_pcie_gen_cap)
		adev->pm.pcie_gen_mask = amdgpu_pcie_gen_cap;

	if (amdgpu_pcie_lane_cap)
		adev->pm.pcie_mlw_mask = amdgpu_pcie_lane_cap;

	/* covers APUs as well */
	if (pci_is_root_bus(adev->pdev->bus)) {
		if (adev->pm.pcie_gen_mask == 0)
			adev->pm.pcie_gen_mask = AMDGPU_DEFAULT_PCIE_GEN_MASK;
		if (adev->pm.pcie_mlw_mask == 0)
			adev->pm.pcie_mlw_mask = AMDGPU_DEFAULT_PCIE_MLW_MASK;
		return;
	}

	if (adev->pm.pcie_gen_mask && adev->pm.pcie_mlw_mask)
		return;

	pcie_bandwidth_available(adev->pdev, NULL,
				 &platform_speed_cap, &platform_link_width);

	if (adev->pm.pcie_gen_mask == 0) {
		/* asic caps */
		pdev = adev->pdev;
		speed_cap = pcie_get_speed_cap(pdev);
		if (speed_cap == PCI_SPEED_UNKNOWN) {
			adev->pm.pcie_gen_mask |= (CAIL_ASIC_PCIE_LINK_SPEED_SUPPORT_GEN1 |
						  CAIL_ASIC_PCIE_LINK_SPEED_SUPPORT_GEN2 |
						  CAIL_ASIC_PCIE_LINK_SPEED_SUPPORT_GEN3);
		} else {
			if (speed_cap == PCIE_SPEED_32_0GT)
				adev->pm.pcie_gen_mask |= (CAIL_ASIC_PCIE_LINK_SPEED_SUPPORT_GEN1 |
							  CAIL_ASIC_PCIE_LINK_SPEED_SUPPORT_GEN2 |
							  CAIL_ASIC_PCIE_LINK_SPEED_SUPPORT_GEN3 |
							  CAIL_ASIC_PCIE_LINK_SPEED_SUPPORT_GEN4 |
							  CAIL_ASIC_PCIE_LINK_SPEED_SUPPORT_GEN5);
			else if (speed_cap == PCIE_SPEED_16_0GT)
				adev->pm.pcie_gen_mask |= (CAIL_ASIC_PCIE_LINK_SPEED_SUPPORT_GEN1 |
							  CAIL_ASIC_PCIE_LINK_SPEED_SUPPORT_GEN2 |
							  CAIL_ASIC_PCIE_LINK_SPEED_SUPPORT_GEN3 |
							  CAIL_ASIC_PCIE_LINK_SPEED_SUPPORT_GEN4);
			else if (speed_cap == PCIE_SPEED_8_0GT)
				adev->pm.pcie_gen_mask |= (CAIL_ASIC_PCIE_LINK_SPEED_SUPPORT_GEN1 |
							  CAIL_ASIC_PCIE_LINK_SPEED_SUPPORT_GEN2 |
							  CAIL_ASIC_PCIE_LINK_SPEED_SUPPORT_GEN3);
			else if (speed_cap == PCIE_SPEED_5_0GT)
				adev->pm.pcie_gen_mask |= (CAIL_ASIC_PCIE_LINK_SPEED_SUPPORT_GEN1 |
							  CAIL_ASIC_PCIE_LINK_SPEED_SUPPORT_GEN2);
			else
				adev->pm.pcie_gen_mask |= CAIL_ASIC_PCIE_LINK_SPEED_SUPPORT_GEN1;
		}
		/* platform caps */
		if (platform_speed_cap == PCI_SPEED_UNKNOWN) {
			adev->pm.pcie_gen_mask |= (CAIL_PCIE_LINK_SPEED_SUPPORT_GEN1 |
						   CAIL_PCIE_LINK_SPEED_SUPPORT_GEN2);
		} else {
			if (platform_speed_cap == PCIE_SPEED_32_0GT)
				adev->pm.pcie_gen_mask |= (CAIL_PCIE_LINK_SPEED_SUPPORT_GEN1 |
							   CAIL_PCIE_LINK_SPEED_SUPPORT_GEN2 |
							   CAIL_PCIE_LINK_SPEED_SUPPORT_GEN3 |
							   CAIL_PCIE_LINK_SPEED_SUPPORT_GEN4 |
							   CAIL_PCIE_LINK_SPEED_SUPPORT_GEN5);
			else if (platform_speed_cap == PCIE_SPEED_16_0GT)
				adev->pm.pcie_gen_mask |= (CAIL_PCIE_LINK_SPEED_SUPPORT_GEN1 |
							   CAIL_PCIE_LINK_SPEED_SUPPORT_GEN2 |
							   CAIL_PCIE_LINK_SPEED_SUPPORT_GEN3 |
							   CAIL_PCIE_LINK_SPEED_SUPPORT_GEN4);
			else if (platform_speed_cap == PCIE_SPEED_8_0GT)
				adev->pm.pcie_gen_mask |= (CAIL_PCIE_LINK_SPEED_SUPPORT_GEN1 |
							   CAIL_PCIE_LINK_SPEED_SUPPORT_GEN2 |
							   CAIL_PCIE_LINK_SPEED_SUPPORT_GEN3);
			else if (platform_speed_cap == PCIE_SPEED_5_0GT)
				adev->pm.pcie_gen_mask |= (CAIL_PCIE_LINK_SPEED_SUPPORT_GEN1 |
							   CAIL_PCIE_LINK_SPEED_SUPPORT_GEN2);
			else
				adev->pm.pcie_gen_mask |= CAIL_PCIE_LINK_SPEED_SUPPORT_GEN1;

		}
	}
	if (adev->pm.pcie_mlw_mask == 0) {
		if (platform_link_width == PCIE_LNK_WIDTH_UNKNOWN) {
			adev->pm.pcie_mlw_mask |= AMDGPU_DEFAULT_PCIE_MLW_MASK;
		} else {
			switch (platform_link_width) {
			case PCIE_LNK_X32:
				adev->pm.pcie_mlw_mask = (CAIL_PCIE_LINK_WIDTH_SUPPORT_X32 |
							  CAIL_PCIE_LINK_WIDTH_SUPPORT_X16 |
							  CAIL_PCIE_LINK_WIDTH_SUPPORT_X12 |
							  CAIL_PCIE_LINK_WIDTH_SUPPORT_X8 |
							  CAIL_PCIE_LINK_WIDTH_SUPPORT_X4 |
							  CAIL_PCIE_LINK_WIDTH_SUPPORT_X2 |
							  CAIL_PCIE_LINK_WIDTH_SUPPORT_X1);
				break;
			case PCIE_LNK_X16:
				adev->pm.pcie_mlw_mask = (CAIL_PCIE_LINK_WIDTH_SUPPORT_X16 |
							  CAIL_PCIE_LINK_WIDTH_SUPPORT_X12 |
							  CAIL_PCIE_LINK_WIDTH_SUPPORT_X8 |
							  CAIL_PCIE_LINK_WIDTH_SUPPORT_X4 |
							  CAIL_PCIE_LINK_WIDTH_SUPPORT_X2 |
							  CAIL_PCIE_LINK_WIDTH_SUPPORT_X1);
				break;
			case PCIE_LNK_X12:
				adev->pm.pcie_mlw_mask = (CAIL_PCIE_LINK_WIDTH_SUPPORT_X12 |
							  CAIL_PCIE_LINK_WIDTH_SUPPORT_X8 |
							  CAIL_PCIE_LINK_WIDTH_SUPPORT_X4 |
							  CAIL_PCIE_LINK_WIDTH_SUPPORT_X2 |
							  CAIL_PCIE_LINK_WIDTH_SUPPORT_X1);
				break;
			case PCIE_LNK_X8:
				adev->pm.pcie_mlw_mask = (CAIL_PCIE_LINK_WIDTH_SUPPORT_X8 |
							  CAIL_PCIE_LINK_WIDTH_SUPPORT_X4 |
							  CAIL_PCIE_LINK_WIDTH_SUPPORT_X2 |
							  CAIL_PCIE_LINK_WIDTH_SUPPORT_X1);
				break;
			case PCIE_LNK_X4:
				adev->pm.pcie_mlw_mask = (CAIL_PCIE_LINK_WIDTH_SUPPORT_X4 |
							  CAIL_PCIE_LINK_WIDTH_SUPPORT_X2 |
							  CAIL_PCIE_LINK_WIDTH_SUPPORT_X1);
				break;
			case PCIE_LNK_X2:
				adev->pm.pcie_mlw_mask = (CAIL_PCIE_LINK_WIDTH_SUPPORT_X2 |
							  CAIL_PCIE_LINK_WIDTH_SUPPORT_X1);
				break;
			case PCIE_LNK_X1:
				adev->pm.pcie_mlw_mask = CAIL_PCIE_LINK_WIDTH_SUPPORT_X1;
				break;
			default:
				break;
			}
		}
	}
}

int amdgpu_device_baco_enter(struct drm_device *dev)
{
	struct amdgpu_device *adev = drm_to_adev(dev);
	struct amdgpu_ras *ras = amdgpu_ras_get_context(adev);

	if (!amdgpu_device_supports_baco(adev_to_drm(adev)))
		return -ENOTSUPP;

	if (ras && ras->supported && adev->nbio.funcs->enable_doorbell_interrupt)
		adev->nbio.funcs->enable_doorbell_interrupt(adev, false);

	return amdgpu_dpm_baco_enter(adev);
}

int amdgpu_device_baco_exit(struct drm_device *dev)
{
	struct amdgpu_device *adev = drm_to_adev(dev);
	struct amdgpu_ras *ras = amdgpu_ras_get_context(adev);
	int ret = 0;

	if (!amdgpu_device_supports_baco(adev_to_drm(adev)))
		return -ENOTSUPP;

	ret = amdgpu_dpm_baco_exit(adev);
	if (ret)
		return ret;

	if (ras && ras->supported && adev->nbio.funcs->enable_doorbell_interrupt)
		adev->nbio.funcs->enable_doorbell_interrupt(adev, true);

	return 0;
}

static void amdgpu_cancel_all_tdr(struct amdgpu_device *adev)
{
	int i;

	for (i = 0; i < AMDGPU_MAX_RINGS; ++i) {
		struct amdgpu_ring *ring = adev->rings[i];

		if (!ring || !ring->sched.thread)
			continue;

		cancel_delayed_work_sync(&ring->sched.work_tdr);
	}
}

/**
 * amdgpu_pci_error_detected - Called when a PCI error is detected.
 * @pdev: PCI device struct
 * @state: PCI channel state
 *
 * Description: Called when a PCI error is detected.
 *
 * Return: PCI_ERS_RESULT_NEED_RESET or PCI_ERS_RESULT_DISCONNECT.
 */
pci_ers_result_t amdgpu_pci_error_detected(struct pci_dev *pdev, pci_channel_state_t state)
{
	struct drm_device *dev = pci_get_drvdata(pdev);
	struct amdgpu_device *adev = drm_to_adev(dev);
	int i;

	DRM_INFO("PCI error: detected callback, state(%d)!!\n", state);

	if (adev->gmc.xgmi.num_physical_nodes > 1) {
		DRM_WARN("No support for XGMI hive yet...");
		return PCI_ERS_RESULT_DISCONNECT;
	}

	switch (state) {
	case pci_channel_io_normal:
		return PCI_ERS_RESULT_CAN_RECOVER;
	/* Fatal error, prepare for slot reset */
	case pci_channel_io_frozen:
		/*
		 * Cancel and wait for all TDRs in progress if failing to
		 * set  adev->in_gpu_reset in amdgpu_device_lock_adev
		 *
		 * Locking adev->reset_sem will prevent any external access
		 * to GPU during PCI error recovery
		 */
		while (!amdgpu_device_lock_adev(adev, NULL))
			amdgpu_cancel_all_tdr(adev);

		/*
		 * Block any work scheduling as we do for regular GPU reset
		 * for the duration of the recovery
		 */
		for (i = 0; i < AMDGPU_MAX_RINGS; ++i) {
			struct amdgpu_ring *ring = adev->rings[i];

			if (!ring || !ring->sched.thread)
				continue;

			drm_sched_stop(&ring->sched, NULL);
		}
		atomic_inc(&adev->gpu_reset_counter);
		return PCI_ERS_RESULT_NEED_RESET;
	case pci_channel_io_perm_failure:
		/* Permanent error, prepare for device removal */
		return PCI_ERS_RESULT_DISCONNECT;
	}

	return PCI_ERS_RESULT_NEED_RESET;
}

/**
 * amdgpu_pci_mmio_enabled - Enable MMIO and dump debug registers
 * @pdev: pointer to PCI device
 */
pci_ers_result_t amdgpu_pci_mmio_enabled(struct pci_dev *pdev)
{

	DRM_INFO("PCI error: mmio enabled callback!!\n");

	/* TODO - dump whatever for debugging purposes */

	/* This called only if amdgpu_pci_error_detected returns
	 * PCI_ERS_RESULT_CAN_RECOVER. Read/write to the device still
	 * works, no need to reset slot.
	 */

	return PCI_ERS_RESULT_RECOVERED;
}

/**
 * amdgpu_pci_slot_reset - Called when PCI slot has been reset.
 * @pdev: PCI device struct
 *
 * Description: This routine is called by the pci error recovery
 * code after the PCI slot has been reset, just before we
 * should resume normal operations.
 */
pci_ers_result_t amdgpu_pci_slot_reset(struct pci_dev *pdev)
{
	struct drm_device *dev = pci_get_drvdata(pdev);
	struct amdgpu_device *adev = drm_to_adev(dev);
	int r, i;
	struct amdgpu_reset_context reset_context;
	u32 memsize;
	struct list_head device_list;

	DRM_INFO("PCI error: slot reset callback!!\n");

	memset(&reset_context, 0, sizeof(reset_context));

	INIT_LIST_HEAD(&device_list);
	list_add_tail(&adev->reset_list, &device_list);

	/* wait for asic to come out of reset */
	msleep(500);

	/* Restore PCI confspace */
	amdgpu_device_load_pci_state(pdev);

	/* confirm  ASIC came out of reset */
	for (i = 0; i < adev->usec_timeout; i++) {
		memsize = amdgpu_asic_get_config_memsize(adev);

		if (memsize != 0xffffffff)
			break;
		udelay(1);
	}
	if (memsize == 0xffffffff) {
		r = -ETIME;
		goto out;
	}

	reset_context.method = AMD_RESET_METHOD_NONE;
	reset_context.reset_req_dev = adev;
	set_bit(AMDGPU_NEED_FULL_RESET, &reset_context.flags);
	set_bit(AMDGPU_SKIP_HW_RESET, &reset_context.flags);

	adev->in_pci_err_recovery = true;
	r = amdgpu_device_pre_asic_reset(adev, &reset_context);
	adev->in_pci_err_recovery = false;
	if (r)
		goto out;

	r = amdgpu_do_asic_reset(&device_list, &reset_context);

out:
	if (!r) {
		if (amdgpu_device_cache_pci_state(adev->pdev))
			pci_restore_state(adev->pdev);

		DRM_INFO("PCIe error recovery succeeded\n");
	} else {
		DRM_ERROR("PCIe error recovery failed, err:%d", r);
		amdgpu_device_unlock_adev(adev);
	}

	return r ? PCI_ERS_RESULT_DISCONNECT : PCI_ERS_RESULT_RECOVERED;
}

/**
 * amdgpu_pci_resume() - resume normal ops after PCI reset
 * @pdev: pointer to PCI device
 *
 * Called when the error recovery driver tells us that its
 * OK to resume normal operation.
 */
void amdgpu_pci_resume(struct pci_dev *pdev)
{
	struct drm_device *dev = pci_get_drvdata(pdev);
	struct amdgpu_device *adev = drm_to_adev(dev);
	int i;


	DRM_INFO("PCI error: resume callback!!\n");

	for (i = 0; i < AMDGPU_MAX_RINGS; ++i) {
		struct amdgpu_ring *ring = adev->rings[i];

		if (!ring || !ring->sched.thread)
			continue;


		drm_sched_resubmit_jobs(&ring->sched);
		drm_sched_start(&ring->sched, true);
	}

	amdgpu_device_unlock_adev(adev);
}

bool amdgpu_device_cache_pci_state(struct pci_dev *pdev)
{
	struct drm_device *dev = pci_get_drvdata(pdev);
	struct amdgpu_device *adev = drm_to_adev(dev);
	int r;

	r = pci_save_state(pdev);
	if (!r) {
		kfree(adev->pci_state);

		adev->pci_state = pci_store_saved_state(pdev);

		if (!adev->pci_state) {
			DRM_ERROR("Failed to store PCI saved state");
			return false;
		}
	} else {
		DRM_WARN("Failed to save PCI state, err:%d\n", r);
		return false;
	}

	return true;
}

bool amdgpu_device_load_pci_state(struct pci_dev *pdev)
{
	struct drm_device *dev = pci_get_drvdata(pdev);
	struct amdgpu_device *adev = drm_to_adev(dev);
	int r;

	if (!adev->pci_state)
		return false;

	r = pci_load_saved_state(pdev, adev->pci_state);

	if (!r) {
		pci_restore_state(pdev);
	} else {
		DRM_WARN("Failed to load PCI state, err:%d\n", r);
		return false;
	}

	return true;
}

<|MERGE_RESOLUTION|>--- conflicted
+++ resolved
@@ -4231,7 +4231,6 @@
         amdgpu_atombios_scratch_regs_engine_hung(adev, true);
 
         dev_info(adev->dev, "GPU mode1 reset\n");
-<<<<<<< HEAD
 
         /* disable BM */
         pci_clear_master(adev->pdev);
@@ -4246,22 +4245,6 @@
                 ret = psp_gpu_reset(adev);
         }
 
-=======
-
-        /* disable BM */
-        pci_clear_master(adev->pdev);
-
-        amdgpu_device_cache_pci_state(adev->pdev);
-
-        if (amdgpu_dpm_is_mode1_reset_supported(adev)) {
-                dev_info(adev->dev, "GPU smu mode1 reset\n");
-                ret = amdgpu_dpm_mode1_reset(adev);
-        } else {
-                dev_info(adev->dev, "GPU psp mode1 reset\n");
-                ret = psp_gpu_reset(adev);
-        }
-
->>>>>>> 3b7961a3
         if (ret)
                 dev_err(adev->dev, "GPU mode1 reset failed\n");
 
