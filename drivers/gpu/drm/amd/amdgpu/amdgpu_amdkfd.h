/*
 * Copyright 2014 Advanced Micro Devices, Inc.
 *
 * Permission is hereby granted, free of charge, to any person obtaining a
 * copy of this software and associated documentation files (the "Software"),
 * to deal in the Software without restriction, including without limitation
 * the rights to use, copy, modify, merge, publish, distribute, sublicense,
 * and/or sell copies of the Software, and to permit persons to whom the
 * Software is furnished to do so, subject to the following conditions:
 *
 * The above copyright notice and this permission notice shall be included in
 * all copies or substantial portions of the Software.
 *
 * THE SOFTWARE IS PROVIDED "AS IS", WITHOUT WARRANTY OF ANY KIND, EXPRESS OR
 * IMPLIED, INCLUDING BUT NOT LIMITED TO THE WARRANTIES OF MERCHANTABILITY,
 * FITNESS FOR A PARTICULAR PURPOSE AND NONINFRINGEMENT.  IN NO EVENT SHALL
 * THE COPYRIGHT HOLDER(S) OR AUTHOR(S) BE LIABLE FOR ANY CLAIM, DAMAGES OR
 * OTHER LIABILITY, WHETHER IN AN ACTION OF CONTRACT, TORT OR OTHERWISE,
 * ARISING FROM, OUT OF OR IN CONNECTION WITH THE SOFTWARE OR THE USE OR
 * OTHER DEALINGS IN THE SOFTWARE.
 */

/* amdgpu_amdkfd.h defines the private interface between amdgpu and amdkfd. */

#ifndef AMDGPU_AMDKFD_H_INCLUDED
#define AMDGPU_AMDKFD_H_INCLUDED

#include <linux/list.h>
#include <linux/types.h>
#include <linux/mm.h>
#include <linux/kthread.h>
#include <linux/workqueue.h>
#include <linux/mmu_notifier.h>
#include <linux/memremap.h>
#include <kgd_kfd_interface.h>
#include <drm/drm_client.h>
#include "amdgpu_sync.h"
#include "amdgpu_vm.h"
#include "amdgpu_xcp.h"

extern uint64_t amdgpu_amdkfd_total_mem_size;

enum TLB_FLUSH_TYPE {
	TLB_FLUSH_LEGACY = 0,
	TLB_FLUSH_LIGHTWEIGHT,
	TLB_FLUSH_HEAVYWEIGHT
};

struct amdgpu_device;

enum kfd_mem_attachment_type {
	KFD_MEM_ATT_SHARED,	/* Share kgd_mem->bo or another attachment's */
	KFD_MEM_ATT_USERPTR,	/* SG bo to DMA map pages from a userptr bo */
	KFD_MEM_ATT_DMABUF,	/* DMAbuf to DMA map TTM BOs */
	KFD_MEM_ATT_SG		/* Tag to DMA map SG BOs */
};

struct kfd_mem_attachment {
	struct list_head list;
	enum kfd_mem_attachment_type type;
	bool is_mapped;
	struct amdgpu_bo_va *bo_va;
	struct amdgpu_device *adev;
	uint64_t va;
	uint64_t pte_flags;
};

struct kgd_mem {
	struct mutex lock;
	struct amdgpu_bo *bo;
	struct dma_buf *dmabuf;
	struct hmm_range *range;
	struct list_head attachments;
	/* protected by amdkfd_process_info.lock */
	struct list_head validate_list;
	uint32_t domain;
	unsigned int mapped_to_gpu_memory;
	uint64_t va;

	uint32_t alloc_flags;

	uint32_t invalid;
	struct amdkfd_process_info *process_info;

	struct amdgpu_sync sync;

	uint32_t gem_handle;
	bool aql_queue;
	bool is_imported;
};

/* KFD Memory Eviction */
struct amdgpu_amdkfd_fence {
	struct dma_fence base;
	struct mm_struct *mm;
	spinlock_t lock;
	char timeline_name[TASK_COMM_LEN];
	struct svm_range_bo *svm_bo;
};

struct amdgpu_kfd_dev {
	struct kfd_dev *dev;
	int64_t vram_used[MAX_XCP];
	uint64_t vram_used_aligned[MAX_XCP];
	bool init_complete;
	struct work_struct reset_work;

	/* HMM page migration MEMORY_DEVICE_PRIVATE mapping */
	struct dev_pagemap pgmap;

	/* Client for KFD BO GEM handle allocations */
	struct drm_client_dev client;
};

enum kgd_engine_type {
	KGD_ENGINE_PFP = 1,
	KGD_ENGINE_ME,
	KGD_ENGINE_CE,
	KGD_ENGINE_MEC1,
	KGD_ENGINE_MEC2,
	KGD_ENGINE_RLC,
	KGD_ENGINE_SDMA1,
	KGD_ENGINE_SDMA2,
	KGD_ENGINE_MAX
};


struct amdkfd_process_info {
	/* List head of all VMs that belong to a KFD process */
	struct list_head vm_list_head;
	/* List head for all KFD BOs that belong to a KFD process. */
	struct list_head kfd_bo_list;
	/* List of userptr BOs that are valid or invalid */
	struct list_head userptr_valid_list;
	struct list_head userptr_inval_list;
	/* Lock to protect kfd_bo_list */
	struct mutex lock;

	/* Number of VMs */
	unsigned int n_vms;
	/* Eviction Fence */
	struct amdgpu_amdkfd_fence *eviction_fence;

	/* MMU-notifier related fields */
	struct mutex notifier_lock;
	uint32_t evicted_bos;
	struct delayed_work restore_userptr_work;
	struct pid *pid;
	bool block_mmu_notifications;
};

int amdgpu_amdkfd_init(void);
void amdgpu_amdkfd_fini(void);

void amdgpu_amdkfd_suspend(struct amdgpu_device *adev, bool run_pm);
int amdgpu_amdkfd_resume(struct amdgpu_device *adev, bool run_pm);
void amdgpu_amdkfd_interrupt(struct amdgpu_device *adev,
			const void *ih_ring_entry);
void amdgpu_amdkfd_device_probe(struct amdgpu_device *adev);
void amdgpu_amdkfd_device_init(struct amdgpu_device *adev);
void amdgpu_amdkfd_device_fini_sw(struct amdgpu_device *adev);
int amdgpu_amdkfd_check_and_lock_kfd(struct amdgpu_device *adev);
void amdgpu_amdkfd_unlock_kfd(struct amdgpu_device *adev);
int amdgpu_amdkfd_submit_ib(struct amdgpu_device *adev,
				enum kgd_engine_type engine,
				uint32_t vmid, uint64_t gpu_addr,
				uint32_t *ib_cmd, uint32_t ib_len);
void amdgpu_amdkfd_set_compute_idle(struct amdgpu_device *adev, bool idle);
bool amdgpu_amdkfd_have_atomics_support(struct amdgpu_device *adev);

bool amdgpu_amdkfd_is_kfd_vmid(struct amdgpu_device *adev, u32 vmid);

int amdgpu_amdkfd_pre_reset(struct amdgpu_device *adev);

int amdgpu_amdkfd_post_reset(struct amdgpu_device *adev);

void amdgpu_amdkfd_gpu_reset(struct amdgpu_device *adev);

int amdgpu_queue_mask_bit_to_set_resource_bit(struct amdgpu_device *adev,
					int queue_bit);

struct amdgpu_amdkfd_fence *amdgpu_amdkfd_fence_create(u64 context,
				struct mm_struct *mm,
				struct svm_range_bo *svm_bo);

int amdgpu_amdkfd_drm_client_create(struct amdgpu_device *adev);
#if defined(CONFIG_DEBUG_FS)
int kfd_debugfs_kfd_mem_limits(struct seq_file *m, void *data);
#endif
#if IS_ENABLED(CONFIG_HSA_AMD)
bool amdkfd_fence_check_mm(struct dma_fence *f, struct mm_struct *mm);
struct amdgpu_amdkfd_fence *to_amdgpu_amdkfd_fence(struct dma_fence *f);
int amdgpu_amdkfd_remove_fence_on_pt_pd_bos(struct amdgpu_bo *bo);
int amdgpu_amdkfd_evict_userptr(struct mmu_interval_notifier *mni,
				unsigned long cur_seq, struct kgd_mem *mem);
int amdgpu_amdkfd_bo_validate_and_fence(struct amdgpu_bo *bo,
					uint32_t domain,
					struct dma_fence *fence);
#else
static inline
bool amdkfd_fence_check_mm(struct dma_fence *f, struct mm_struct *mm)
{
	return false;
}

static inline
struct amdgpu_amdkfd_fence *to_amdgpu_amdkfd_fence(struct dma_fence *f)
{
	return NULL;
}

static inline
int amdgpu_amdkfd_remove_fence_on_pt_pd_bos(struct amdgpu_bo *bo)
{
	return 0;
}

static inline
int amdgpu_amdkfd_evict_userptr(struct mmu_interval_notifier *mni,
				unsigned long cur_seq, struct kgd_mem *mem)
{
	return 0;
}
static inline
int amdgpu_amdkfd_bo_validate_and_fence(struct amdgpu_bo *bo,
					uint32_t domain,
					struct dma_fence *fence)
{
	return 0;
}
#endif
/* Shared API */
int amdgpu_amdkfd_alloc_gtt_mem(struct amdgpu_device *adev, size_t size,
				void **mem_obj, uint64_t *gpu_addr,
				void **cpu_ptr, bool mqd_gfx9);
void amdgpu_amdkfd_free_gtt_mem(struct amdgpu_device *adev, void *mem_obj);
int amdgpu_amdkfd_alloc_gws(struct amdgpu_device *adev, size_t size,
				void **mem_obj);
void amdgpu_amdkfd_free_gws(struct amdgpu_device *adev, void *mem_obj);
int amdgpu_amdkfd_add_gws_to_process(void *info, void *gws, struct kgd_mem **mem);
int amdgpu_amdkfd_remove_gws_from_process(void *info, void *mem);
uint32_t amdgpu_amdkfd_get_fw_version(struct amdgpu_device *adev,
				      enum kgd_engine_type type);
void amdgpu_amdkfd_get_local_mem_info(struct amdgpu_device *adev,
				      struct kfd_local_mem_info *mem_info,
				      struct amdgpu_xcp *xcp);
uint64_t amdgpu_amdkfd_get_gpu_clock_counter(struct amdgpu_device *adev);

uint32_t amdgpu_amdkfd_get_max_engine_clock_in_mhz(struct amdgpu_device *adev);
int amdgpu_amdkfd_get_dmabuf_info(struct amdgpu_device *adev, int dma_buf_fd,
				  struct amdgpu_device **dmabuf_adev,
				  uint64_t *bo_size, void *metadata_buffer,
				  size_t buffer_size, uint32_t *metadata_size,
				  uint32_t *flags, int8_t *xcp_id);
uint8_t amdgpu_amdkfd_get_xgmi_hops_count(struct amdgpu_device *dst,
					  struct amdgpu_device *src);
int amdgpu_amdkfd_get_xgmi_bandwidth_mbytes(struct amdgpu_device *dst,
					    struct amdgpu_device *src,
					    bool is_min);
int amdgpu_amdkfd_get_pcie_bandwidth_mbytes(struct amdgpu_device *adev, bool is_min);
int amdgpu_amdkfd_send_close_event_drain_irq(struct amdgpu_device *adev,
					uint32_t *payload);
int amdgpu_amdkfd_unmap_hiq(struct amdgpu_device *adev, u32 doorbell_off,
				u32 inst);

/* Read user wptr from a specified user address space with page fault
 * disabled. The memory must be pinned and mapped to the hardware when
 * this is called in hqd_load functions, so it should never fault in
 * the first place. This resolves a circular lock dependency involving
 * four locks, including the DQM lock and mmap_lock.
 */
#define read_user_wptr(mmptr, wptr, dst)				\
	({								\
		bool valid = false;					\
		if ((mmptr) && (wptr)) {				\
			pagefault_disable();				\
			if ((mmptr) == current->mm) {			\
				valid = !get_user((dst), (wptr));	\
			} else if (current->flags & PF_KTHREAD) {	\
				kthread_use_mm(mmptr);			\
				valid = !get_user((dst), (wptr));	\
				kthread_unuse_mm(mmptr);		\
			}						\
			pagefault_enable();				\
		}							\
		valid;							\
	})

/* GPUVM API */
#define drm_priv_to_vm(drm_priv)					\
	(&((struct amdgpu_fpriv *)					\
		((struct drm_file *)(drm_priv))->driver_priv)->vm)

int amdgpu_amdkfd_gpuvm_set_vm_pasid(struct amdgpu_device *adev,
				     struct amdgpu_vm *avm, u32 pasid);
int amdgpu_amdkfd_gpuvm_acquire_process_vm(struct amdgpu_device *adev,
					struct amdgpu_vm *avm,
					void **process_info,
					struct dma_fence **ef);
void amdgpu_amdkfd_gpuvm_release_process_vm(struct amdgpu_device *adev,
					void *drm_priv);
uint64_t amdgpu_amdkfd_gpuvm_get_process_page_dir(void *drm_priv);
size_t amdgpu_amdkfd_get_available_memory(struct amdgpu_device *adev,
					uint8_t xcp_id);
int amdgpu_amdkfd_gpuvm_alloc_memory_of_gpu(
		struct amdgpu_device *adev, uint64_t va, uint64_t size,
		void *drm_priv, struct kgd_mem **mem,
		uint64_t *offset, uint32_t flags, bool criu_resume);
int amdgpu_amdkfd_gpuvm_free_memory_of_gpu(
		struct amdgpu_device *adev, struct kgd_mem *mem, void *drm_priv,
		uint64_t *size);
int amdgpu_amdkfd_gpuvm_map_memory_to_gpu(struct amdgpu_device *adev,
					  struct kgd_mem *mem, void *drm_priv);
int amdgpu_amdkfd_gpuvm_unmap_memory_from_gpu(
		struct amdgpu_device *adev, struct kgd_mem *mem, void *drm_priv);
int amdgpu_amdkfd_gpuvm_dmaunmap_mem(struct kgd_mem *mem, void *drm_priv);
int amdgpu_amdkfd_gpuvm_sync_memory(
		struct amdgpu_device *adev, struct kgd_mem *mem, bool intr);
int amdgpu_amdkfd_gpuvm_map_gtt_bo_to_kernel(struct kgd_mem *mem,
					     void **kptr, uint64_t *size);
void amdgpu_amdkfd_gpuvm_unmap_gtt_bo_from_kernel(struct kgd_mem *mem);

int amdgpu_amdkfd_map_gtt_bo_to_gart(struct amdgpu_bo *bo);

int amdgpu_amdkfd_gpuvm_restore_process_bos(void *process_info,
					    struct dma_fence __rcu **ef);
int amdgpu_amdkfd_gpuvm_get_vm_fault_info(struct amdgpu_device *adev,
					      struct kfd_vm_fault_info *info);
int amdgpu_amdkfd_gpuvm_import_dmabuf_fd(struct amdgpu_device *adev, int fd,
					 uint64_t va, void *drm_priv,
					 struct kgd_mem **mem, uint64_t *size,
					 uint64_t *mmap_offset);
int amdgpu_amdkfd_gpuvm_export_dmabuf(struct kgd_mem *mem,
				      struct dma_buf **dmabuf);
void amdgpu_amdkfd_debug_mem_fence(struct amdgpu_device *adev);
int amdgpu_amdkfd_get_tile_config(struct amdgpu_device *adev,
				struct tile_config *config);
void amdgpu_amdkfd_ras_poison_consumption_handler(struct amdgpu_device *adev,
<<<<<<< HEAD
			enum amdgpu_ras_block block, bool reset);
=======
			enum amdgpu_ras_block block, uint32_t reset);

void amdgpu_amdkfd_ras_pasid_poison_consumption_handler(struct amdgpu_device *adev,
			enum amdgpu_ras_block block, uint16_t pasid,
			pasid_notify pasid_fn, void *data, uint32_t reset);

>>>>>>> 0c383648
bool amdgpu_amdkfd_is_fed(struct amdgpu_device *adev);
bool amdgpu_amdkfd_bo_mapped_to_dev(struct amdgpu_device *adev, struct kgd_mem *mem);
void amdgpu_amdkfd_block_mmu_notifications(void *p);
int amdgpu_amdkfd_criu_resume(void *p);
bool amdgpu_amdkfd_ras_query_utcl2_poison_status(struct amdgpu_device *adev,
			int hub_inst, int hub_type);
int amdgpu_amdkfd_reserve_mem_limit(struct amdgpu_device *adev,
		uint64_t size, u32 alloc_flag, int8_t xcp_id);
void amdgpu_amdkfd_unreserve_mem_limit(struct amdgpu_device *adev,
		uint64_t size, u32 alloc_flag, int8_t xcp_id);

u64 amdgpu_amdkfd_xcp_memory_size(struct amdgpu_device *adev, int xcp_id);

#define KFD_XCP_MEM_ID(adev, xcp_id) \
		((adev)->xcp_mgr && (xcp_id) >= 0 ?\
		(adev)->xcp_mgr->xcp[(xcp_id)].mem_id : -1)

#define KFD_XCP_MEMORY_SIZE(adev, xcp_id) amdgpu_amdkfd_xcp_memory_size((adev), (xcp_id))


#if IS_ENABLED(CONFIG_HSA_AMD)
void amdgpu_amdkfd_gpuvm_init_mem_limits(void);
void amdgpu_amdkfd_gpuvm_destroy_cb(struct amdgpu_device *adev,
				struct amdgpu_vm *vm);

/**
 * @amdgpu_amdkfd_release_notify() - Notify KFD when GEM object is released
 *
 * Allows KFD to release its resources associated with the GEM object.
 */
void amdgpu_amdkfd_release_notify(struct amdgpu_bo *bo);
void amdgpu_amdkfd_reserve_system_mem(uint64_t size);
#else
static inline
void amdgpu_amdkfd_gpuvm_init_mem_limits(void)
{
}

static inline
void amdgpu_amdkfd_gpuvm_destroy_cb(struct amdgpu_device *adev,
					struct amdgpu_vm *vm)
{
}

static inline
void amdgpu_amdkfd_release_notify(struct amdgpu_bo *bo)
{
}
#endif

#if IS_ENABLED(CONFIG_HSA_AMD_SVM)
int kgd2kfd_init_zone_device(struct amdgpu_device *adev);
#else
static inline
int kgd2kfd_init_zone_device(struct amdgpu_device *adev)
{
	return 0;
}
#endif

/* KGD2KFD callbacks */
int kgd2kfd_quiesce_mm(struct mm_struct *mm, uint32_t trigger);
int kgd2kfd_resume_mm(struct mm_struct *mm);
int kgd2kfd_schedule_evict_and_restore_process(struct mm_struct *mm,
						struct dma_fence *fence);
#if IS_ENABLED(CONFIG_HSA_AMD)
int kgd2kfd_init(void);
void kgd2kfd_exit(void);
struct kfd_dev *kgd2kfd_probe(struct amdgpu_device *adev, bool vf);
bool kgd2kfd_device_init(struct kfd_dev *kfd,
			 const struct kgd2kfd_shared_resources *gpu_resources);
void kgd2kfd_device_exit(struct kfd_dev *kfd);
void kgd2kfd_suspend(struct kfd_dev *kfd, bool run_pm);
int kgd2kfd_resume(struct kfd_dev *kfd, bool run_pm);
int kgd2kfd_pre_reset(struct kfd_dev *kfd);
int kgd2kfd_post_reset(struct kfd_dev *kfd);
void kgd2kfd_interrupt(struct kfd_dev *kfd, const void *ih_ring_entry);
void kgd2kfd_set_sram_ecc_flag(struct kfd_dev *kfd);
void kgd2kfd_smi_event_throttle(struct kfd_dev *kfd, uint64_t throttle_bitmask);
int kgd2kfd_check_and_lock_kfd(void);
void kgd2kfd_unlock_kfd(void);
#else
static inline int kgd2kfd_init(void)
{
	return -ENOENT;
}

static inline void kgd2kfd_exit(void)
{
}

static inline
struct kfd_dev *kgd2kfd_probe(struct amdgpu_device *adev, bool vf)
{
	return NULL;
}

static inline
bool kgd2kfd_device_init(struct kfd_dev *kfd,
				const struct kgd2kfd_shared_resources *gpu_resources)
{
	return false;
}

static inline void kgd2kfd_device_exit(struct kfd_dev *kfd)
{
}

static inline void kgd2kfd_suspend(struct kfd_dev *kfd, bool run_pm)
{
}

static inline int kgd2kfd_resume(struct kfd_dev *kfd, bool run_pm)
{
	return 0;
}

static inline int kgd2kfd_pre_reset(struct kfd_dev *kfd)
{
	return 0;
}

static inline int kgd2kfd_post_reset(struct kfd_dev *kfd)
{
	return 0;
}

static inline
void kgd2kfd_interrupt(struct kfd_dev *kfd, const void *ih_ring_entry)
{
}

static inline
void kgd2kfd_set_sram_ecc_flag(struct kfd_dev *kfd)
{
}

static inline
void kgd2kfd_smi_event_throttle(struct kfd_dev *kfd, uint64_t throttle_bitmask)
{
}

static inline int kgd2kfd_check_and_lock_kfd(void)
{
	return 0;
}

static inline void kgd2kfd_unlock_kfd(void)
{
}
#endif
#endif /* AMDGPU_AMDKFD_H_INCLUDED */<|MERGE_RESOLUTION|>--- conflicted
+++ resolved
@@ -336,16 +336,12 @@
 int amdgpu_amdkfd_get_tile_config(struct amdgpu_device *adev,
 				struct tile_config *config);
 void amdgpu_amdkfd_ras_poison_consumption_handler(struct amdgpu_device *adev,
-<<<<<<< HEAD
-			enum amdgpu_ras_block block, bool reset);
-=======
 			enum amdgpu_ras_block block, uint32_t reset);
 
 void amdgpu_amdkfd_ras_pasid_poison_consumption_handler(struct amdgpu_device *adev,
 			enum amdgpu_ras_block block, uint16_t pasid,
 			pasid_notify pasid_fn, void *data, uint32_t reset);
 
->>>>>>> 0c383648
 bool amdgpu_amdkfd_is_fed(struct amdgpu_device *adev);
 bool amdgpu_amdkfd_bo_mapped_to_dev(struct amdgpu_device *adev, struct kgd_mem *mem);
 void amdgpu_amdkfd_block_mmu_notifications(void *p);
