--- conflicted
+++ resolved
@@ -292,7 +292,6 @@
 	NULL,
 };
 
-<<<<<<< HEAD
 /* Devices for Surface Laptop 7. */
 static const struct software_node *ssam_node_group_sl7[] = {
 	&ssam_node_root,
@@ -305,12 +304,8 @@
 	NULL,
 };
 
-/* Devices for Surface Laptop Studio. */
-static const struct software_node *ssam_node_group_sls[] = {
-=======
 /* Devices for Surface Laptop Studio 1. */
 static const struct software_node *ssam_node_group_sls1[] = {
->>>>>>> a54da9df
 	&ssam_node_root,
 	&ssam_node_bat_ac,
 	&ssam_node_bat_main,
