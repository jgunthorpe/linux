// SPDX-License-Identifier: GPL-2.0
/*
 * soc-acpi-intel-icl-match.c - tables and support for ICL ACPI enumeration.
 *
 * Copyright (c) 2018, Intel Corporation.
 *
 */

#include <sound/soc-acpi.h>
#include <sound/soc-acpi-intel-match.h>
#include "../skylake/skl.h"

static struct skl_machine_pdata icl_pdata = {
	.use_tplg_pcm = true,
};

struct snd_soc_acpi_mach snd_soc_acpi_intel_icl_machines[] = {
	{
		.id = "INT34C2",
		.drv_name = "icl_rt274",
		.fw_filename = "intel/dsp_fw_icl.bin",
		.pdata = &icl_pdata,
		.sof_fw_filename = "sof-icl.ri",
		.sof_tplg_filename = "sof-icl-rt274.tplg",
	},
	{
		.id = "10EC5682",
		.drv_name = "sof_rt5682",
		.sof_fw_filename = "sof-icl.ri",
		.sof_tplg_filename = "sof-icl-rt5682.tplg",
	},
	{},
};
EXPORT_SYMBOL_GPL(snd_soc_acpi_intel_icl_machines);

<<<<<<< HEAD
static const u64 rt700_0_adr[] = {
	0x000010025D070000
=======
static const struct snd_soc_acpi_endpoint single_endpoint = {
	.num = 0,
	.aggregated = 0,
	.group_position = 0,
	.group_id = 0,
};

static const struct snd_soc_acpi_endpoint spk_l_endpoint = {
	.num = 0,
	.aggregated = 1,
	.group_position = 0,
	.group_id = 1,
};

static const struct snd_soc_acpi_endpoint spk_r_endpoint = {
	.num = 0,
	.aggregated = 1,
	.group_position = 1,
	.group_id = 1,
};

static const struct snd_soc_acpi_adr_device rt700_0_adr[] = {
	{
		.adr = 0x000010025D070000,
		.num_endpoints = 1,
		.endpoints = &single_endpoint,
	}
>>>>>>> 04d5ce62
};

static const struct snd_soc_acpi_link_adr icl_rvp[] = {
	{
		.mask = BIT(0),
		.num_adr = ARRAY_SIZE(rt700_0_adr),
<<<<<<< HEAD
		.adr = rt700_0_adr,
	},
	{}
};

static const u64 rt711_0_adr[] = {
	0x000010025D071100
};

static const u64 rt1308_1_adr[] = {
	0x000110025D130800
};

static const u64 rt1308_2_adr[] = {
	0x000210025D130800
};

static const u64 rt715_3_adr[] = {
	0x000310025D071500
=======
		.adr_d = rt700_0_adr,
	},
	{}
};

static const struct snd_soc_acpi_adr_device rt711_0_adr[] = {
	{
		.adr = 0x000010025D071100,
		.num_endpoints = 1,
		.endpoints = &single_endpoint,
	}
};

static const struct snd_soc_acpi_adr_device rt1308_1_adr[] = {
	{
		.adr = 0x000110025D130800,
		.num_endpoints = 1,
		.endpoints = &single_endpoint,
	}
};

static const struct snd_soc_acpi_adr_device rt1308_1_group1_adr[] = {
	{
		.adr = 0x000110025D130800,
		.num_endpoints = 1,
		.endpoints = &spk_l_endpoint,
	}
};

static const struct snd_soc_acpi_adr_device rt1308_2_group1_adr[] = {
	{
		.adr = 0x000210025D130800,
		.num_endpoints = 1,
		.endpoints = &spk_r_endpoint,
	}
};

static const struct snd_soc_acpi_adr_device rt715_3_adr[] = {
	{
		.adr = 0x000310025D071500,
		.num_endpoints = 1,
		.endpoints = &single_endpoint,
	}
>>>>>>> 04d5ce62
};

static const struct snd_soc_acpi_link_adr icl_3_in_1_default[] = {
	{
		.mask = BIT(0),
		.num_adr = ARRAY_SIZE(rt711_0_adr),
<<<<<<< HEAD
		.adr = rt711_0_adr,
	},
	{
		.mask = BIT(1),
		.num_adr = ARRAY_SIZE(rt1308_1_adr),
		.adr = rt1308_1_adr,
	},
	{
		.mask = BIT(2),
		.num_adr = ARRAY_SIZE(rt1308_2_adr),
		.adr = rt1308_2_adr,
=======
		.adr_d = rt711_0_adr,
	},
	{
		.mask = BIT(1),
		.num_adr = ARRAY_SIZE(rt1308_1_group1_adr),
		.adr_d = rt1308_1_group1_adr,
	},
	{
		.mask = BIT(2),
		.num_adr = ARRAY_SIZE(rt1308_2_group1_adr),
		.adr_d = rt1308_2_group1_adr,
>>>>>>> 04d5ce62
	},
	{
		.mask = BIT(3),
		.num_adr = ARRAY_SIZE(rt715_3_adr),
<<<<<<< HEAD
		.adr = rt715_3_adr,
=======
		.adr_d = rt715_3_adr,
>>>>>>> 04d5ce62
	},
	{}
};

static const struct snd_soc_acpi_link_adr icl_3_in_1_mono_amp[] = {
	{
		.mask = BIT(0),
		.num_adr = ARRAY_SIZE(rt711_0_adr),
<<<<<<< HEAD
		.adr = rt711_0_adr,
=======
		.adr_d = rt711_0_adr,
>>>>>>> 04d5ce62
	},
	{
		.mask = BIT(1),
		.num_adr = ARRAY_SIZE(rt1308_1_adr),
<<<<<<< HEAD
		.adr = rt1308_1_adr,
=======
		.adr_d = rt1308_1_adr,
>>>>>>> 04d5ce62
	},
	{
		.mask = BIT(3),
		.num_adr = ARRAY_SIZE(rt715_3_adr),
<<<<<<< HEAD
		.adr = rt715_3_adr,
=======
		.adr_d = rt715_3_adr,
>>>>>>> 04d5ce62
	},
	{}
};

struct snd_soc_acpi_mach snd_soc_acpi_intel_icl_sdw_machines[] = {
	{
		.link_mask = 0xF, /* 4 active links required */
		.links = icl_3_in_1_default,
<<<<<<< HEAD
		.drv_name = "sdw_rt711_rt1308_rt715",
=======
		.drv_name = "sof_sdw",
>>>>>>> 04d5ce62
		.sof_fw_filename = "sof-icl.ri",
		.sof_tplg_filename = "sof-icl-rt711-rt1308-rt715.tplg",
	},
	{
		.link_mask = 0xB, /* 3 active links required */
		.links = icl_3_in_1_mono_amp,
<<<<<<< HEAD
		.drv_name = "sdw_rt711_rt1308_rt715",
=======
		.drv_name = "sof_sdw",
>>>>>>> 04d5ce62
		.sof_fw_filename = "sof-icl.ri",
		.sof_tplg_filename = "sof-icl-rt711-rt1308-rt715-mono.tplg",
	},
	{
		.link_mask = 0x1, /* rt700 connected on link0 */
		.links = icl_rvp,
<<<<<<< HEAD
		.drv_name = "sdw_rt700",
=======
		.drv_name = "sof_sdw",
>>>>>>> 04d5ce62
		.sof_fw_filename = "sof-icl.ri",
		.sof_tplg_filename = "sof-icl-rt700.tplg",
	},
	{},
};
EXPORT_SYMBOL_GPL(snd_soc_acpi_intel_icl_sdw_machines);

MODULE_LICENSE("GPL v2");
MODULE_DESCRIPTION("Intel Common ACPI Match module");<|MERGE_RESOLUTION|>--- conflicted
+++ resolved
@@ -33,10 +33,6 @@
 };
 EXPORT_SYMBOL_GPL(snd_soc_acpi_intel_icl_machines);
 
-<<<<<<< HEAD
-static const u64 rt700_0_adr[] = {
-	0x000010025D070000
-=======
 static const struct snd_soc_acpi_endpoint single_endpoint = {
 	.num = 0,
 	.aggregated = 0,
@@ -64,34 +60,12 @@
 		.num_endpoints = 1,
 		.endpoints = &single_endpoint,
 	}
->>>>>>> 04d5ce62
 };
 
 static const struct snd_soc_acpi_link_adr icl_rvp[] = {
 	{
 		.mask = BIT(0),
 		.num_adr = ARRAY_SIZE(rt700_0_adr),
-<<<<<<< HEAD
-		.adr = rt700_0_adr,
-	},
-	{}
-};
-
-static const u64 rt711_0_adr[] = {
-	0x000010025D071100
-};
-
-static const u64 rt1308_1_adr[] = {
-	0x000110025D130800
-};
-
-static const u64 rt1308_2_adr[] = {
-	0x000210025D130800
-};
-
-static const u64 rt715_3_adr[] = {
-	0x000310025D071500
-=======
 		.adr_d = rt700_0_adr,
 	},
 	{}
@@ -135,26 +109,12 @@
 		.num_endpoints = 1,
 		.endpoints = &single_endpoint,
 	}
->>>>>>> 04d5ce62
 };
 
 static const struct snd_soc_acpi_link_adr icl_3_in_1_default[] = {
 	{
 		.mask = BIT(0),
 		.num_adr = ARRAY_SIZE(rt711_0_adr),
-<<<<<<< HEAD
-		.adr = rt711_0_adr,
-	},
-	{
-		.mask = BIT(1),
-		.num_adr = ARRAY_SIZE(rt1308_1_adr),
-		.adr = rt1308_1_adr,
-	},
-	{
-		.mask = BIT(2),
-		.num_adr = ARRAY_SIZE(rt1308_2_adr),
-		.adr = rt1308_2_adr,
-=======
 		.adr_d = rt711_0_adr,
 	},
 	{
@@ -166,16 +126,11 @@
 		.mask = BIT(2),
 		.num_adr = ARRAY_SIZE(rt1308_2_group1_adr),
 		.adr_d = rt1308_2_group1_adr,
->>>>>>> 04d5ce62
 	},
 	{
 		.mask = BIT(3),
 		.num_adr = ARRAY_SIZE(rt715_3_adr),
-<<<<<<< HEAD
-		.adr = rt715_3_adr,
-=======
 		.adr_d = rt715_3_adr,
->>>>>>> 04d5ce62
 	},
 	{}
 };
@@ -184,29 +139,17 @@
 	{
 		.mask = BIT(0),
 		.num_adr = ARRAY_SIZE(rt711_0_adr),
-<<<<<<< HEAD
-		.adr = rt711_0_adr,
-=======
 		.adr_d = rt711_0_adr,
->>>>>>> 04d5ce62
 	},
 	{
 		.mask = BIT(1),
 		.num_adr = ARRAY_SIZE(rt1308_1_adr),
-<<<<<<< HEAD
-		.adr = rt1308_1_adr,
-=======
 		.adr_d = rt1308_1_adr,
->>>>>>> 04d5ce62
 	},
 	{
 		.mask = BIT(3),
 		.num_adr = ARRAY_SIZE(rt715_3_adr),
-<<<<<<< HEAD
-		.adr = rt715_3_adr,
-=======
 		.adr_d = rt715_3_adr,
->>>>>>> 04d5ce62
 	},
 	{}
 };
@@ -215,33 +158,21 @@
 	{
 		.link_mask = 0xF, /* 4 active links required */
 		.links = icl_3_in_1_default,
-<<<<<<< HEAD
-		.drv_name = "sdw_rt711_rt1308_rt715",
-=======
 		.drv_name = "sof_sdw",
->>>>>>> 04d5ce62
 		.sof_fw_filename = "sof-icl.ri",
 		.sof_tplg_filename = "sof-icl-rt711-rt1308-rt715.tplg",
 	},
 	{
 		.link_mask = 0xB, /* 3 active links required */
 		.links = icl_3_in_1_mono_amp,
-<<<<<<< HEAD
-		.drv_name = "sdw_rt711_rt1308_rt715",
-=======
 		.drv_name = "sof_sdw",
->>>>>>> 04d5ce62
 		.sof_fw_filename = "sof-icl.ri",
 		.sof_tplg_filename = "sof-icl-rt711-rt1308-rt715-mono.tplg",
 	},
 	{
 		.link_mask = 0x1, /* rt700 connected on link0 */
 		.links = icl_rvp,
-<<<<<<< HEAD
-		.drv_name = "sdw_rt700",
-=======
 		.drv_name = "sof_sdw",
->>>>>>> 04d5ce62
 		.sof_fw_filename = "sof-icl.ri",
 		.sof_tplg_filename = "sof-icl-rt700.tplg",
 	},
