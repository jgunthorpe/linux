--- conflicted
+++ resolved
@@ -185,11 +185,7 @@
 	seq_printf(s, "vgic_model:\t%s\n", v3 ? "GICv3" : "GICv2");
 	seq_printf(s, "nr_spis:\t%d\n", dist->nr_spis);
 	if (v3)
-<<<<<<< HEAD
-		seq_printf(s, "nr_lpis:\t%d\n", atomic_read(&dist->lpi_count));
-=======
 		seq_printf(s, "nr_lpis:\t%d\n", iter->nr_lpis);
->>>>>>> 0c383648
 	seq_printf(s, "enabled:\t%d\n", dist->enabled);
 	seq_printf(s, "\n");
 
