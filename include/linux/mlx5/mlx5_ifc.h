--- conflicted
+++ resolved
@@ -315,11 +315,8 @@
 	MLX5_CMD_OP_MODIFY_VHCA_STATE             = 0xb0e,
 	MLX5_CMD_OP_SYNC_CRYPTO                   = 0xb12,
 	MLX5_CMD_OP_ALLOW_OTHER_VHCA_ACCESS       = 0xb16,
-<<<<<<< HEAD
 	MLX5_CMD_OP_GENERATE_WQE                  = 0xb17,
-=======
 	MLX5_CMD_OPCODE_QUERY_VUID                = 0xb22,
->>>>>>> 70920941
 	MLX5_CMD_OP_MAX
 };
 
