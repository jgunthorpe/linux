/* SPDX-License-Identifier: GPL-2.0 */
#ifndef LINUX_MSI_H
#define LINUX_MSI_H

#include <linux/kobject.h>
#include <linux/list.h>

struct msi_msg {
	u32	address_lo;	/* low 32 bits of msi message address */
	u32	address_hi;	/* high 32 bits of msi message address */
	u32	data;		/* 16 bits of msi message data */
};

extern int pci_msi_ignore_mask;
/* Helper functions */
struct irq_data;
struct msi_desc;
struct pci_dev;
struct platform_msi_priv_data;
void __get_cached_msi_msg(struct msi_desc *entry, struct msi_msg *msg);
#ifdef CONFIG_GENERIC_MSI_IRQ
void get_cached_msi_msg(unsigned int irq, struct msi_msg *msg);
#else
static inline void get_cached_msi_msg(unsigned int irq, struct msi_msg *msg)
{
}
#endif

typedef void (*irq_write_msi_msg_t)(struct msi_desc *desc,
				    struct msi_msg *msg);

/**
 * platform_msi_desc - Platform device specific msi descriptor data
 * @msi_priv_data:	Pointer to platform private data
 * @msi_index:		The index of the MSI descriptor for multi MSI
 */
struct platform_msi_desc {
	struct platform_msi_priv_data	*msi_priv_data;
	u16				msi_index;
};

/**
 * fsl_mc_msi_desc - FSL-MC device specific msi descriptor data
 * @msi_index:		The index of the MSI descriptor
 */
struct fsl_mc_msi_desc {
	u16				msi_index;
};

/**
 * ti_sci_inta_msi_desc - TISCI based INTA specific msi descriptor data
 * @dev_index: TISCI device index
 */
struct ti_sci_inta_msi_desc {
	u16	dev_index;
};

/**
 * struct msi_desc - Descriptor structure for MSI based interrupts
 * @list:	List head for management
 * @irq:	The base interrupt number
 * @nvec_used:	The number of vectors used
 * @dev:	Pointer to the device which uses this descriptor
 * @msg:	The last set MSI message cached for reuse
 * @affinity:	Optional pointer to a cpu affinity mask for this descriptor
 *
 * @masked:	[PCI MSI/X] Mask bits
 * @is_msix:	[PCI MSI/X] True if MSI-X
 * @multiple:	[PCI MSI/X] log2 num of messages allocated
 * @multi_cap:	[PCI MSI/X] log2 num of messages supported
 * @maskbit:	[PCI MSI/X] Mask-Pending bit supported?
 * @is_64:	[PCI MSI/X] Address size: 0=32bit 1=64bit
 * @entry_nr:	[PCI MSI/X] Entry which is described by this descriptor
 * @default_irq:[PCI MSI/X] The default pre-assigned non-MSI irq
 * @mask_pos:	[PCI MSI]   Mask register position
 * @mask_base:	[PCI MSI-X] Mask register base address
 * @platform:	[platform]  Platform device specific msi descriptor data
 * @fsl_mc:	[fsl-mc]    FSL MC device specific msi descriptor data
 * @inta:	[INTA]	    TISCI based INTA specific msi descriptor data
 */
struct msi_desc {
	/* Shared device/bus type independent data */
	struct list_head		list;
	unsigned int			irq;
	unsigned int			nvec_used;
	struct device			*dev;
	struct msi_msg			msg;
	struct irq_affinity_desc	*affinity;
<<<<<<< HEAD
=======
#ifdef CONFIG_IRQ_MSI_IOMMU
	const void			*iommu_cookie;
#endif
>>>>>>> 0ecfebd2

	union {
		/* PCI MSI/X specific data */
		struct {
			u32 masked;
			struct {
				u8	is_msix		: 1;
				u8	multiple	: 3;
				u8	multi_cap	: 3;
				u8	maskbit		: 1;
				u8	is_64		: 1;
				u16	entry_nr;
				unsigned default_irq;
			} msi_attrib;
			union {
				u8	mask_pos;
				void __iomem *mask_base;
			};
		};

		/*
		 * Non PCI variants add their data structure here. New
		 * entries need to use a named structure. We want
		 * proper name spaces for this. The PCI part is
		 * anonymous for now as it would require an immediate
		 * tree wide cleanup.
		 */
		struct platform_msi_desc platform;
		struct fsl_mc_msi_desc fsl_mc;
		struct ti_sci_inta_msi_desc inta;
	};
};

/* Helpers to hide struct msi_desc implementation details */
#define msi_desc_to_dev(desc)		((desc)->dev)
#define dev_to_msi_list(dev)		(&(dev)->msi_list)
#define first_msi_entry(dev)		\
	list_first_entry(dev_to_msi_list((dev)), struct msi_desc, list)
#define for_each_msi_entry(desc, dev)	\
	list_for_each_entry((desc), dev_to_msi_list((dev)), list)
#define for_each_msi_entry_safe(desc, tmp, dev)	\
	list_for_each_entry_safe((desc), (tmp), dev_to_msi_list((dev)), list)
<<<<<<< HEAD
=======

#ifdef CONFIG_IRQ_MSI_IOMMU
static inline const void *msi_desc_get_iommu_cookie(struct msi_desc *desc)
{
	return desc->iommu_cookie;
}

static inline void msi_desc_set_iommu_cookie(struct msi_desc *desc,
					     const void *iommu_cookie)
{
	desc->iommu_cookie = iommu_cookie;
}
#else
static inline const void *msi_desc_get_iommu_cookie(struct msi_desc *desc)
{
	return NULL;
}

static inline void msi_desc_set_iommu_cookie(struct msi_desc *desc,
					     const void *iommu_cookie)
{
}
#endif
>>>>>>> 0ecfebd2

#ifdef CONFIG_PCI_MSI
#define first_pci_msi_entry(pdev)	first_msi_entry(&(pdev)->dev)
#define for_each_pci_msi_entry(desc, pdev)	\
	for_each_msi_entry((desc), &(pdev)->dev)

struct pci_dev *msi_desc_to_pci_dev(struct msi_desc *desc);
void *msi_desc_to_pci_sysdata(struct msi_desc *desc);
void pci_write_msi_msg(unsigned int irq, struct msi_msg *msg);
#else /* CONFIG_PCI_MSI */
static inline void *msi_desc_to_pci_sysdata(struct msi_desc *desc)
{
	return NULL;
}
static inline void pci_write_msi_msg(unsigned int irq, struct msi_msg *msg)
{
}
#endif /* CONFIG_PCI_MSI */

struct msi_desc *alloc_msi_entry(struct device *dev, int nvec,
				 const struct irq_affinity_desc *affinity);
void free_msi_entry(struct msi_desc *entry);
void __pci_read_msi_msg(struct msi_desc *entry, struct msi_msg *msg);
void __pci_write_msi_msg(struct msi_desc *entry, struct msi_msg *msg);

u32 __pci_msix_desc_mask_irq(struct msi_desc *desc, u32 flag);
u32 __pci_msi_desc_mask_irq(struct msi_desc *desc, u32 mask, u32 flag);
void pci_msi_mask_irq(struct irq_data *data);
void pci_msi_unmask_irq(struct irq_data *data);

/*
 * The arch hooks to setup up msi irqs. Those functions are
 * implemented as weak symbols so that they /can/ be overriden by
 * architecture specific code if needed.
 */
int arch_setup_msi_irq(struct pci_dev *dev, struct msi_desc *desc);
void arch_teardown_msi_irq(unsigned int irq);
int arch_setup_msi_irqs(struct pci_dev *dev, int nvec, int type);
void arch_teardown_msi_irqs(struct pci_dev *dev);
void arch_restore_msi_irqs(struct pci_dev *dev);

void default_teardown_msi_irqs(struct pci_dev *dev);
void default_restore_msi_irqs(struct pci_dev *dev);

struct msi_controller {
	struct module *owner;
	struct device *dev;
	struct device_node *of_node;
	struct list_head list;

	int (*setup_irq)(struct msi_controller *chip, struct pci_dev *dev,
			 struct msi_desc *desc);
	int (*setup_irqs)(struct msi_controller *chip, struct pci_dev *dev,
			  int nvec, int type);
	void (*teardown_irq)(struct msi_controller *chip, unsigned int irq);
};

#ifdef CONFIG_GENERIC_MSI_IRQ_DOMAIN

#include <linux/irqhandler.h>
#include <asm/msi.h>

struct irq_domain;
struct irq_domain_ops;
struct irq_chip;
struct device_node;
struct fwnode_handle;
struct msi_domain_info;

/**
 * struct msi_domain_ops - MSI interrupt domain callbacks
 * @get_hwirq:		Retrieve the resulting hw irq number
 * @msi_init:		Domain specific init function for MSI interrupts
 * @msi_free:		Domain specific function to free a MSI interrupts
 * @msi_check:		Callback for verification of the domain/info/dev data
 * @msi_prepare:	Prepare the allocation of the interrupts in the domain
 * @msi_finish:		Optional callback to finalize the allocation
 * @set_desc:		Set the msi descriptor for an interrupt
 * @handle_error:	Optional error handler if the allocation fails
 *
 * @get_hwirq, @msi_init and @msi_free are callbacks used by
 * msi_create_irq_domain() and related interfaces
 *
 * @msi_check, @msi_prepare, @msi_finish, @set_desc and @handle_error
 * are callbacks used by msi_domain_alloc_irqs() and related
 * interfaces which are based on msi_desc.
 */
struct msi_domain_ops {
	irq_hw_number_t	(*get_hwirq)(struct msi_domain_info *info,
				     msi_alloc_info_t *arg);
	int		(*msi_init)(struct irq_domain *domain,
				    struct msi_domain_info *info,
				    unsigned int virq, irq_hw_number_t hwirq,
				    msi_alloc_info_t *arg);
	void		(*msi_free)(struct irq_domain *domain,
				    struct msi_domain_info *info,
				    unsigned int virq);
	int		(*msi_check)(struct irq_domain *domain,
				     struct msi_domain_info *info,
				     struct device *dev);
	int		(*msi_prepare)(struct irq_domain *domain,
				       struct device *dev, int nvec,
				       msi_alloc_info_t *arg);
	void		(*msi_finish)(msi_alloc_info_t *arg, int retval);
	void		(*set_desc)(msi_alloc_info_t *arg,
				    struct msi_desc *desc);
	int		(*handle_error)(struct irq_domain *domain,
					struct msi_desc *desc, int error);
};

/**
 * struct msi_domain_info - MSI interrupt domain data
 * @flags:		Flags to decribe features and capabilities
 * @ops:		The callback data structure
 * @chip:		Optional: associated interrupt chip
 * @chip_data:		Optional: associated interrupt chip data
 * @handler:		Optional: associated interrupt flow handler
 * @handler_data:	Optional: associated interrupt flow handler data
 * @handler_name:	Optional: associated interrupt flow handler name
 * @data:		Optional: domain specific data
 */
struct msi_domain_info {
	u32			flags;
	struct msi_domain_ops	*ops;
	struct irq_chip		*chip;
	void			*chip_data;
	irq_flow_handler_t	handler;
	void			*handler_data;
	const char		*handler_name;
	void			*data;
};

/* Flags for msi_domain_info */
enum {
	/*
	 * Init non implemented ops callbacks with default MSI domain
	 * callbacks.
	 */
	MSI_FLAG_USE_DEF_DOM_OPS	= (1 << 0),
	/*
	 * Init non implemented chip callbacks with default MSI chip
	 * callbacks.
	 */
	MSI_FLAG_USE_DEF_CHIP_OPS	= (1 << 1),
	/* Support multiple PCI MSI interrupts */
	MSI_FLAG_MULTI_PCI_MSI		= (1 << 2),
	/* Support PCI MSIX interrupts */
	MSI_FLAG_PCI_MSIX		= (1 << 3),
	/* Needs early activate, required for PCI */
	MSI_FLAG_ACTIVATE_EARLY		= (1 << 4),
	/*
	 * Must reactivate when irq is started even when
	 * MSI_FLAG_ACTIVATE_EARLY has been set.
	 */
	MSI_FLAG_MUST_REACTIVATE	= (1 << 5),
	/* Is level-triggered capable, using two messages */
	MSI_FLAG_LEVEL_CAPABLE		= (1 << 6),
};

int msi_domain_set_affinity(struct irq_data *data, const struct cpumask *mask,
			    bool force);

struct irq_domain *msi_create_irq_domain(struct fwnode_handle *fwnode,
					 struct msi_domain_info *info,
					 struct irq_domain *parent);
int msi_domain_alloc_irqs(struct irq_domain *domain, struct device *dev,
			  int nvec);
void msi_domain_free_irqs(struct irq_domain *domain, struct device *dev);
struct msi_domain_info *msi_get_domain_info(struct irq_domain *domain);

struct irq_domain *platform_msi_create_irq_domain(struct fwnode_handle *fwnode,
						  struct msi_domain_info *info,
						  struct irq_domain *parent);
int platform_msi_domain_alloc_irqs(struct device *dev, unsigned int nvec,
				   irq_write_msi_msg_t write_msi_msg);
void platform_msi_domain_free_irqs(struct device *dev);

/* When an MSI domain is used as an intermediate domain */
int msi_domain_prepare_irqs(struct irq_domain *domain, struct device *dev,
			    int nvec, msi_alloc_info_t *args);
int msi_domain_populate_irqs(struct irq_domain *domain, struct device *dev,
			     int virq, int nvec, msi_alloc_info_t *args);
struct irq_domain *
__platform_msi_create_device_domain(struct device *dev,
				    unsigned int nvec,
				    bool is_tree,
				    irq_write_msi_msg_t write_msi_msg,
				    const struct irq_domain_ops *ops,
				    void *host_data);

#define platform_msi_create_device_domain(dev, nvec, write, ops, data)	\
	__platform_msi_create_device_domain(dev, nvec, false, write, ops, data)
#define platform_msi_create_device_tree_domain(dev, nvec, write, ops, data) \
	__platform_msi_create_device_domain(dev, nvec, true, write, ops, data)

int platform_msi_domain_alloc(struct irq_domain *domain, unsigned int virq,
			      unsigned int nr_irqs);
void platform_msi_domain_free(struct irq_domain *domain, unsigned int virq,
			      unsigned int nvec);
void *platform_msi_get_host_data(struct irq_domain *domain);
#endif /* CONFIG_GENERIC_MSI_IRQ_DOMAIN */

#ifdef CONFIG_PCI_MSI_IRQ_DOMAIN
void pci_msi_domain_write_msg(struct irq_data *irq_data, struct msi_msg *msg);
struct irq_domain *pci_msi_create_irq_domain(struct fwnode_handle *fwnode,
					     struct msi_domain_info *info,
					     struct irq_domain *parent);
irq_hw_number_t pci_msi_domain_calc_hwirq(struct pci_dev *dev,
					  struct msi_desc *desc);
int pci_msi_domain_check_cap(struct irq_domain *domain,
			     struct msi_domain_info *info, struct device *dev);
u32 pci_msi_domain_get_msi_rid(struct irq_domain *domain, struct pci_dev *pdev);
struct irq_domain *pci_msi_get_device_domain(struct pci_dev *pdev);
#else
static inline struct irq_domain *pci_msi_get_device_domain(struct pci_dev *pdev)
{
	return NULL;
}
#endif /* CONFIG_PCI_MSI_IRQ_DOMAIN */

#endif /* LINUX_MSI_H */<|MERGE_RESOLUTION|>--- conflicted
+++ resolved
@@ -86,12 +86,9 @@
 	struct device			*dev;
 	struct msi_msg			msg;
 	struct irq_affinity_desc	*affinity;
-<<<<<<< HEAD
-=======
 #ifdef CONFIG_IRQ_MSI_IOMMU
 	const void			*iommu_cookie;
 #endif
->>>>>>> 0ecfebd2
 
 	union {
 		/* PCI MSI/X specific data */
@@ -134,8 +131,6 @@
 	list_for_each_entry((desc), dev_to_msi_list((dev)), list)
 #define for_each_msi_entry_safe(desc, tmp, dev)	\
 	list_for_each_entry_safe((desc), (tmp), dev_to_msi_list((dev)), list)
-<<<<<<< HEAD
-=======
 
 #ifdef CONFIG_IRQ_MSI_IOMMU
 static inline const void *msi_desc_get_iommu_cookie(struct msi_desc *desc)
@@ -159,7 +154,6 @@
 {
 }
 #endif
->>>>>>> 0ecfebd2
 
 #ifdef CONFIG_PCI_MSI
 #define first_pci_msi_entry(pdev)	first_msi_entry(&(pdev)->dev)
