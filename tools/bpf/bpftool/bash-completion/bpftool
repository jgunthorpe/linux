--- conflicted
+++ resolved
@@ -371,10 +371,7 @@
                                 lirc_mode2 cgroup/bind4 cgroup/bind6 \
                                 cgroup/connect4 cgroup/connect6 \
                                 cgroup/sendmsg4 cgroup/sendmsg6 \
-<<<<<<< HEAD
-=======
                                 cgroup/recvmsg4 cgroup/recvmsg6 \
->>>>>>> 4b972a01
                                 cgroup/post_bind4 cgroup/post_bind6 \
                                 cgroup/sysctl" -- \
                                                    "$cur" ) )
@@ -670,11 +667,7 @@
                 attach|detach)
                     local ATTACH_TYPES='ingress egress sock_create sock_ops \
                         device bind4 bind6 post_bind4 post_bind6 connect4 \
-<<<<<<< HEAD
-                        connect6 sendmsg4 sendmsg6 sysctl'
-=======
                         connect6 sendmsg4 sendmsg6 recvmsg4 recvmsg6 sysctl'
->>>>>>> 4b972a01
                     local ATTACH_FLAGS='multi override'
                     local PROG_TYPE='id pinned tag'
                     case $prev in
@@ -684,11 +677,7 @@
                             ;;
                         ingress|egress|sock_create|sock_ops|device|bind4|bind6|\
                         post_bind4|post_bind6|connect4|connect6|sendmsg4|\
-<<<<<<< HEAD
-                        sendmsg6|sysctl)
-=======
                         sendmsg6|recvmsg4|recvmsg6|sysctl)
->>>>>>> 4b972a01
                             COMPREPLY=( $( compgen -W "$PROG_TYPE" -- \
                                 "$cur" ) )
                             return 0
