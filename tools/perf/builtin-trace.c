/*
 * builtin-trace.c
 *
 * Builtin 'trace' command:
 *
 * Display a continuously updated trace of any workload, CPU, specific PID,
 * system wide, etc.  Default format is loosely strace like, but any other
 * event may be specified using --event.
 *
 * Copyright (C) 2012, 2013, 2014, 2015 Red Hat Inc, Arnaldo Carvalho de Melo <acme@redhat.com>
 *
 * Initially based on the 'trace' prototype by Thomas Gleixner:
 *
 * http://lwn.net/Articles/415728/ ("Announcing a new utility: 'trace'")
 *
 * Released under the GPL v2. (and only v2, not any later version)
 */

#include <traceevent/event-parse.h>
#include <api/fs/tracing_path.h>
#include <bpf/bpf.h>
#include "builtin.h"
#include "util/cgroup.h"
#include "util/color.h"
#include "util/config.h"
#include "util/debug.h"
#include "util/env.h"
#include "util/event.h"
#include "util/evlist.h"
#include <subcmd/exec-cmd.h>
#include "util/machine.h"
#include "util/path.h"
#include "util/session.h"
#include "util/thread.h"
#include <subcmd/parse-options.h>
#include "util/strlist.h"
#include "util/intlist.h"
#include "util/thread_map.h"
#include "util/stat.h"
#include "trace/beauty/beauty.h"
#include "trace-event.h"
#include "util/parse-events.h"
#include "util/bpf-loader.h"
#include "callchain.h"
#include "print_binary.h"
#include "string2.h"
#include "syscalltbl.h"
#include "rb_resort.h"

#include <errno.h>
#include <inttypes.h>
#include <poll.h>
#include <signal.h>
#include <stdlib.h>
#include <string.h>
#include <linux/err.h>
#include <linux/filter.h>
#include <linux/kernel.h>
#include <linux/random.h>
#include <linux/stringify.h>
#include <linux/time64.h>
#include <fcntl.h>
#include <sys/sysmacros.h>

#include "sane_ctype.h"

#ifndef O_CLOEXEC
# define O_CLOEXEC		02000000
#endif

#ifndef F_LINUX_SPECIFIC_BASE
# define F_LINUX_SPECIFIC_BASE	1024
#endif

struct trace {
	struct perf_tool	tool;
	struct syscalltbl	*sctbl;
	struct {
		int		max;
		struct syscall  *table;
		struct bpf_map  *map;
		struct {
			struct perf_evsel *sys_enter,
					  *sys_exit,
					  *augmented;
		}		events;
	} syscalls;
	struct record_opts	opts;
	struct perf_evlist	*evlist;
	struct machine		*host;
	struct thread		*current;
	struct cgroup		*cgroup;
	u64			base_time;
	FILE			*output;
	unsigned long		nr_events;
	unsigned long		nr_events_printed;
	unsigned long		max_events;
	struct strlist		*ev_qualifier;
	struct {
		size_t		nr;
		int		*entries;
	}			ev_qualifier_ids;
	struct {
		size_t		nr;
		pid_t		*entries;
		struct bpf_map  *map;
	}			filter_pids;
	double			duration_filter;
	double			runtime_ms;
	struct {
		u64		vfs_getname,
				proc_getname;
	} stats;
	unsigned int		max_stack;
	unsigned int		min_stack;
	int			raw_augmented_syscalls_args_size;
	bool			raw_augmented_syscalls;
	bool			sort_events;
	bool			not_ev_qualifier;
	bool			live;
	bool			full_time;
	bool			sched;
	bool			multiple_threads;
	bool			summary;
	bool			summary_only;
	bool			failure_only;
	bool			show_comm;
	bool			print_sample;
	bool			show_tool_stats;
	bool			trace_syscalls;
	bool			kernel_syscallchains;
	s16			args_alignment;
	bool			show_tstamp;
	bool			show_duration;
	bool			show_zeros;
	bool			show_arg_names;
	bool			show_string_prefix;
	bool			force;
	bool			vfs_getname;
	int			trace_pgfaults;
	struct {
		struct ordered_events	data;
		u64			last;
	} oe;
};

struct tp_field {
	int offset;
	union {
		u64 (*integer)(struct tp_field *field, struct perf_sample *sample);
		void *(*pointer)(struct tp_field *field, struct perf_sample *sample);
	};
};

#define TP_UINT_FIELD(bits) \
static u64 tp_field__u##bits(struct tp_field *field, struct perf_sample *sample) \
{ \
	u##bits value; \
	memcpy(&value, sample->raw_data + field->offset, sizeof(value)); \
	return value;  \
}

TP_UINT_FIELD(8);
TP_UINT_FIELD(16);
TP_UINT_FIELD(32);
TP_UINT_FIELD(64);

#define TP_UINT_FIELD__SWAPPED(bits) \
static u64 tp_field__swapped_u##bits(struct tp_field *field, struct perf_sample *sample) \
{ \
	u##bits value; \
	memcpy(&value, sample->raw_data + field->offset, sizeof(value)); \
	return bswap_##bits(value);\
}

TP_UINT_FIELD__SWAPPED(16);
TP_UINT_FIELD__SWAPPED(32);
TP_UINT_FIELD__SWAPPED(64);

static int __tp_field__init_uint(struct tp_field *field, int size, int offset, bool needs_swap)
{
	field->offset = offset;

	switch (size) {
	case 1:
		field->integer = tp_field__u8;
		break;
	case 2:
		field->integer = needs_swap ? tp_field__swapped_u16 : tp_field__u16;
		break;
	case 4:
		field->integer = needs_swap ? tp_field__swapped_u32 : tp_field__u32;
		break;
	case 8:
		field->integer = needs_swap ? tp_field__swapped_u64 : tp_field__u64;
		break;
	default:
		return -1;
	}

	return 0;
}

static int tp_field__init_uint(struct tp_field *field, struct tep_format_field *format_field, bool needs_swap)
{
	return __tp_field__init_uint(field, format_field->size, format_field->offset, needs_swap);
}

static void *tp_field__ptr(struct tp_field *field, struct perf_sample *sample)
{
	return sample->raw_data + field->offset;
}

static int __tp_field__init_ptr(struct tp_field *field, int offset)
{
	field->offset = offset;
	field->pointer = tp_field__ptr;
	return 0;
}

static int tp_field__init_ptr(struct tp_field *field, struct tep_format_field *format_field)
{
	return __tp_field__init_ptr(field, format_field->offset);
}

struct syscall_tp {
	struct tp_field id;
	union {
		struct tp_field args, ret;
	};
};

static int perf_evsel__init_tp_uint_field(struct perf_evsel *evsel,
					  struct tp_field *field,
					  const char *name)
{
	struct tep_format_field *format_field = perf_evsel__field(evsel, name);

	if (format_field == NULL)
		return -1;

	return tp_field__init_uint(field, format_field, evsel->needs_swap);
}

#define perf_evsel__init_sc_tp_uint_field(evsel, name) \
	({ struct syscall_tp *sc = evsel->priv;\
	   perf_evsel__init_tp_uint_field(evsel, &sc->name, #name); })

static int perf_evsel__init_tp_ptr_field(struct perf_evsel *evsel,
					 struct tp_field *field,
					 const char *name)
{
	struct tep_format_field *format_field = perf_evsel__field(evsel, name);

	if (format_field == NULL)
		return -1;

	return tp_field__init_ptr(field, format_field);
}

#define perf_evsel__init_sc_tp_ptr_field(evsel, name) \
	({ struct syscall_tp *sc = evsel->priv;\
	   perf_evsel__init_tp_ptr_field(evsel, &sc->name, #name); })

static void perf_evsel__delete_priv(struct perf_evsel *evsel)
{
	zfree(&evsel->priv);
	perf_evsel__delete(evsel);
}

static int perf_evsel__init_syscall_tp(struct perf_evsel *evsel)
{
	struct syscall_tp *sc = evsel->priv = malloc(sizeof(struct syscall_tp));

	if (evsel->priv != NULL) {
		if (perf_evsel__init_tp_uint_field(evsel, &sc->id, "__syscall_nr") &&
		    perf_evsel__init_tp_uint_field(evsel, &sc->id, "nr"))
			goto out_delete;
		return 0;
	}

	return -ENOMEM;
out_delete:
	zfree(&evsel->priv);
	return -ENOENT;
}

static int perf_evsel__init_augmented_syscall_tp(struct perf_evsel *evsel, struct perf_evsel *tp)
{
	struct syscall_tp *sc = evsel->priv = malloc(sizeof(struct syscall_tp));

	if (evsel->priv != NULL) {
		struct tep_format_field *syscall_id = perf_evsel__field(tp, "id");
		if (syscall_id == NULL)
			syscall_id = perf_evsel__field(tp, "__syscall_nr");
		if (syscall_id == NULL)
			goto out_delete;
		if (__tp_field__init_uint(&sc->id, syscall_id->size, syscall_id->offset, evsel->needs_swap))
			goto out_delete;

		return 0;
	}

	return -ENOMEM;
out_delete:
	zfree(&evsel->priv);
	return -EINVAL;
}

static int perf_evsel__init_augmented_syscall_tp_args(struct perf_evsel *evsel)
{
	struct syscall_tp *sc = evsel->priv;

	return __tp_field__init_ptr(&sc->args, sc->id.offset + sizeof(u64));
}

static int perf_evsel__init_augmented_syscall_tp_ret(struct perf_evsel *evsel)
{
	struct syscall_tp *sc = evsel->priv;

	return __tp_field__init_uint(&sc->ret, sizeof(u64), sc->id.offset + sizeof(u64), evsel->needs_swap);
}

static int perf_evsel__init_raw_syscall_tp(struct perf_evsel *evsel, void *handler)
{
	evsel->priv = malloc(sizeof(struct syscall_tp));
	if (evsel->priv != NULL) {
		if (perf_evsel__init_sc_tp_uint_field(evsel, id))
			goto out_delete;

		evsel->handler = handler;
		return 0;
	}

	return -ENOMEM;

out_delete:
	zfree(&evsel->priv);
	return -ENOENT;
}

static struct perf_evsel *perf_evsel__raw_syscall_newtp(const char *direction, void *handler)
{
	struct perf_evsel *evsel = perf_evsel__newtp("raw_syscalls", direction);

	/* older kernel (e.g., RHEL6) use syscalls:{enter,exit} */
	if (IS_ERR(evsel))
		evsel = perf_evsel__newtp("syscalls", direction);

	if (IS_ERR(evsel))
		return NULL;

	if (perf_evsel__init_raw_syscall_tp(evsel, handler))
		goto out_delete;

	return evsel;

out_delete:
	perf_evsel__delete_priv(evsel);
	return NULL;
}

#define perf_evsel__sc_tp_uint(evsel, name, sample) \
	({ struct syscall_tp *fields = evsel->priv; \
	   fields->name.integer(&fields->name, sample); })

#define perf_evsel__sc_tp_ptr(evsel, name, sample) \
	({ struct syscall_tp *fields = evsel->priv; \
	   fields->name.pointer(&fields->name, sample); })

size_t strarray__scnprintf(struct strarray *sa, char *bf, size_t size, const char *intfmt, bool show_prefix, int val)
{
	int idx = val - sa->offset;

	if (idx < 0 || idx >= sa->nr_entries || sa->entries[idx] == NULL) {
		size_t printed = scnprintf(bf, size, intfmt, val);
		if (show_prefix)
			printed += scnprintf(bf + printed, size - printed, " /* %s??? */", sa->prefix);
		return printed;
	}

	return scnprintf(bf, size, "%s%s", show_prefix ? sa->prefix : "", sa->entries[idx]);
}

static size_t __syscall_arg__scnprintf_strarray(char *bf, size_t size,
						const char *intfmt,
					        struct syscall_arg *arg)
{
	return strarray__scnprintf(arg->parm, bf, size, intfmt, arg->show_string_prefix, arg->val);
}

static size_t syscall_arg__scnprintf_strarray(char *bf, size_t size,
					      struct syscall_arg *arg)
{
	return __syscall_arg__scnprintf_strarray(bf, size, "%d", arg);
}

#define SCA_STRARRAY syscall_arg__scnprintf_strarray

size_t strarrays__scnprintf(struct strarrays *sas, char *bf, size_t size, const char *intfmt, bool show_prefix, int val)
{
	size_t printed;
	int i;

	for (i = 0; i < sas->nr_entries; ++i) {
		struct strarray *sa = sas->entries[i];
		int idx = val - sa->offset;

		if (idx >= 0 && idx < sa->nr_entries) {
			if (sa->entries[idx] == NULL)
				break;
			return scnprintf(bf, size, "%s%s", show_prefix ? sa->prefix : "", sa->entries[idx]);
		}
	}

	printed = scnprintf(bf, size, intfmt, val);
	if (show_prefix)
		printed += scnprintf(bf + printed, size - printed, " /* %s??? */", sas->entries[0]->prefix);
	return printed;
}

size_t syscall_arg__scnprintf_strarrays(char *bf, size_t size,
					struct syscall_arg *arg)
{
	return strarrays__scnprintf(arg->parm, bf, size, "%d", arg->show_string_prefix, arg->val);
}

#ifndef AT_FDCWD
#define AT_FDCWD	-100
#endif

static size_t syscall_arg__scnprintf_fd_at(char *bf, size_t size,
					   struct syscall_arg *arg)
{
	int fd = arg->val;
	const char *prefix = "AT_FD";

	if (fd == AT_FDCWD)
		return scnprintf(bf, size, "%s%s", arg->show_string_prefix ? prefix : "", "CWD");

	return syscall_arg__scnprintf_fd(bf, size, arg);
}

#define SCA_FDAT syscall_arg__scnprintf_fd_at

static size_t syscall_arg__scnprintf_close_fd(char *bf, size_t size,
					      struct syscall_arg *arg);

#define SCA_CLOSE_FD syscall_arg__scnprintf_close_fd

size_t syscall_arg__scnprintf_hex(char *bf, size_t size, struct syscall_arg *arg)
{
	return scnprintf(bf, size, "%#lx", arg->val);
}

size_t syscall_arg__scnprintf_ptr(char *bf, size_t size, struct syscall_arg *arg)
{
	if (arg->val == 0)
		return scnprintf(bf, size, "NULL");
	return syscall_arg__scnprintf_hex(bf, size, arg);
}

size_t syscall_arg__scnprintf_int(char *bf, size_t size, struct syscall_arg *arg)
{
	return scnprintf(bf, size, "%d", arg->val);
}

size_t syscall_arg__scnprintf_long(char *bf, size_t size, struct syscall_arg *arg)
{
	return scnprintf(bf, size, "%ld", arg->val);
}

static const char *bpf_cmd[] = {
	"MAP_CREATE", "MAP_LOOKUP_ELEM", "MAP_UPDATE_ELEM", "MAP_DELETE_ELEM",
	"MAP_GET_NEXT_KEY", "PROG_LOAD",
};
static DEFINE_STRARRAY(bpf_cmd, "BPF_");

static const char *epoll_ctl_ops[] = { "ADD", "DEL", "MOD", };
static DEFINE_STRARRAY_OFFSET(epoll_ctl_ops, "EPOLL_CTL_", 1);

static const char *itimers[] = { "REAL", "VIRTUAL", "PROF", };
static DEFINE_STRARRAY(itimers, "ITIMER_");

static const char *keyctl_options[] = {
	"GET_KEYRING_ID", "JOIN_SESSION_KEYRING", "UPDATE", "REVOKE", "CHOWN",
	"SETPERM", "DESCRIBE", "CLEAR", "LINK", "UNLINK", "SEARCH", "READ",
	"INSTANTIATE", "NEGATE", "SET_REQKEY_KEYRING", "SET_TIMEOUT",
	"ASSUME_AUTHORITY", "GET_SECURITY", "SESSION_TO_PARENT", "REJECT",
	"INSTANTIATE_IOV", "INVALIDATE", "GET_PERSISTENT",
};
static DEFINE_STRARRAY(keyctl_options, "KEYCTL_");

static const char *whences[] = { "SET", "CUR", "END",
#ifdef SEEK_DATA
"DATA",
#endif
#ifdef SEEK_HOLE
"HOLE",
#endif
};
static DEFINE_STRARRAY(whences, "SEEK_");

static const char *fcntl_cmds[] = {
	"DUPFD", "GETFD", "SETFD", "GETFL", "SETFL", "GETLK", "SETLK",
	"SETLKW", "SETOWN", "GETOWN", "SETSIG", "GETSIG", "GETLK64",
	"SETLK64", "SETLKW64", "SETOWN_EX", "GETOWN_EX",
	"GETOWNER_UIDS",
};
static DEFINE_STRARRAY(fcntl_cmds, "F_");

static const char *fcntl_linux_specific_cmds[] = {
	"SETLEASE", "GETLEASE", "NOTIFY", [5] =	"CANCELLK", "DUPFD_CLOEXEC",
	"SETPIPE_SZ", "GETPIPE_SZ", "ADD_SEALS", "GET_SEALS",
	"GET_RW_HINT", "SET_RW_HINT", "GET_FILE_RW_HINT", "SET_FILE_RW_HINT",
};

static DEFINE_STRARRAY_OFFSET(fcntl_linux_specific_cmds, "F_", F_LINUX_SPECIFIC_BASE);

static struct strarray *fcntl_cmds_arrays[] = {
	&strarray__fcntl_cmds,
	&strarray__fcntl_linux_specific_cmds,
};

static DEFINE_STRARRAYS(fcntl_cmds_arrays);

static const char *rlimit_resources[] = {
	"CPU", "FSIZE", "DATA", "STACK", "CORE", "RSS", "NPROC", "NOFILE",
	"MEMLOCK", "AS", "LOCKS", "SIGPENDING", "MSGQUEUE", "NICE", "RTPRIO",
	"RTTIME",
};
static DEFINE_STRARRAY(rlimit_resources, "RLIMIT_");

static const char *sighow[] = { "BLOCK", "UNBLOCK", "SETMASK", };
static DEFINE_STRARRAY(sighow, "SIG_");

static const char *clockid[] = {
	"REALTIME", "MONOTONIC", "PROCESS_CPUTIME_ID", "THREAD_CPUTIME_ID",
	"MONOTONIC_RAW", "REALTIME_COARSE", "MONOTONIC_COARSE", "BOOTTIME",
	"REALTIME_ALARM", "BOOTTIME_ALARM", "SGI_CYCLE", "TAI"
};
static DEFINE_STRARRAY(clockid, "CLOCK_");

static size_t syscall_arg__scnprintf_access_mode(char *bf, size_t size,
						 struct syscall_arg *arg)
{
	bool show_prefix = arg->show_string_prefix;
	const char *suffix = "_OK";
	size_t printed = 0;
	int mode = arg->val;

	if (mode == F_OK) /* 0 */
		return scnprintf(bf, size, "F%s", show_prefix ? suffix : "");
#define	P_MODE(n) \
	if (mode & n##_OK) { \
		printed += scnprintf(bf + printed, size - printed, "%s%s", #n, show_prefix ? suffix : ""); \
		mode &= ~n##_OK; \
	}

	P_MODE(R);
	P_MODE(W);
	P_MODE(X);
#undef P_MODE

	if (mode)
		printed += scnprintf(bf + printed, size - printed, "|%#x", mode);

	return printed;
}

#define SCA_ACCMODE syscall_arg__scnprintf_access_mode

static size_t syscall_arg__scnprintf_filename(char *bf, size_t size,
					      struct syscall_arg *arg);

#define SCA_FILENAME syscall_arg__scnprintf_filename

static size_t syscall_arg__scnprintf_pipe_flags(char *bf, size_t size,
						struct syscall_arg *arg)
{
	bool show_prefix = arg->show_string_prefix;
	const char *prefix = "O_";
	int printed = 0, flags = arg->val;

#define	P_FLAG(n) \
	if (flags & O_##n) { \
		printed += scnprintf(bf + printed, size - printed, "%s%s%s", printed ? "|" : "", show_prefix ? prefix : "", #n); \
		flags &= ~O_##n; \
	}

	P_FLAG(CLOEXEC);
	P_FLAG(NONBLOCK);
#undef P_FLAG

	if (flags)
		printed += scnprintf(bf + printed, size - printed, "%s%#x", printed ? "|" : "", flags);

	return printed;
}

#define SCA_PIPE_FLAGS syscall_arg__scnprintf_pipe_flags

#ifndef GRND_NONBLOCK
#define GRND_NONBLOCK	0x0001
#endif
#ifndef GRND_RANDOM
#define GRND_RANDOM	0x0002
#endif

static size_t syscall_arg__scnprintf_getrandom_flags(char *bf, size_t size,
						   struct syscall_arg *arg)
{
	bool show_prefix = arg->show_string_prefix;
	const char *prefix = "GRND_";
	int printed = 0, flags = arg->val;

#define	P_FLAG(n) \
	if (flags & GRND_##n) { \
		printed += scnprintf(bf + printed, size - printed, "%s%s%s", printed ? "|" : "", show_prefix ? prefix : "", #n); \
		flags &= ~GRND_##n; \
	}

	P_FLAG(RANDOM);
	P_FLAG(NONBLOCK);
#undef P_FLAG

	if (flags)
		printed += scnprintf(bf + printed, size - printed, "%s%#x", printed ? "|" : "", flags);

	return printed;
}

#define SCA_GETRANDOM_FLAGS syscall_arg__scnprintf_getrandom_flags

#define STRARRAY(name, array) \
	  { .scnprintf	= SCA_STRARRAY, \
	    .parm	= &strarray__##array, }

#include "trace/beauty/arch_errno_names.c"
#include "trace/beauty/eventfd.c"
#include "trace/beauty/futex_op.c"
#include "trace/beauty/futex_val3.c"
#include "trace/beauty/mmap.c"
#include "trace/beauty/mode_t.c"
#include "trace/beauty/msg_flags.c"
#include "trace/beauty/open_flags.c"
#include "trace/beauty/perf_event_open.c"
#include "trace/beauty/pid.c"
#include "trace/beauty/sched_policy.c"
#include "trace/beauty/seccomp.c"
#include "trace/beauty/signum.c"
#include "trace/beauty/socket_type.c"
#include "trace/beauty/waitid_options.c"

struct syscall_arg_fmt {
	size_t	   (*scnprintf)(char *bf, size_t size, struct syscall_arg *arg);
	unsigned long (*mask_val)(struct syscall_arg *arg, unsigned long val);
	void	   *parm;
	const char *name;
	bool	   show_zero;
};

static struct syscall_fmt {
	const char *name;
	const char *alias;
	struct syscall_arg_fmt arg[6];
	u8	   nr_args;
	bool	   errpid;
	bool	   timeout;
	bool	   hexret;
} syscall_fmts[] = {
	{ .name	    = "access",
	  .arg = { [1] = { .scnprintf = SCA_ACCMODE,  /* mode */ }, }, },
	{ .name	    = "arch_prctl",
	  .arg = { [0] = { .scnprintf = SCA_X86_ARCH_PRCTL_CODE, /* code */ },
		   [1] = { .scnprintf = SCA_PTR, /* arg2 */ }, }, },
	{ .name	    = "bind",
	  .arg = { [1] = { .scnprintf = SCA_SOCKADDR, /* umyaddr */ }, }, },
	{ .name	    = "bpf",
	  .arg = { [0] = STRARRAY(cmd, bpf_cmd), }, },
	{ .name	    = "brk",	    .hexret = true,
	  .arg = { [0] = { .scnprintf = SCA_PTR, /* brk */ }, }, },
	{ .name     = "clock_gettime",
	  .arg = { [0] = STRARRAY(clk_id, clockid), }, },
	{ .name	    = "clone",	    .errpid = true, .nr_args = 5,
	  .arg = { [0] = { .name = "flags",	    .scnprintf = SCA_CLONE_FLAGS, },
		   [1] = { .name = "child_stack",   .scnprintf = SCA_HEX, },
		   [2] = { .name = "parent_tidptr", .scnprintf = SCA_HEX, },
		   [3] = { .name = "child_tidptr",  .scnprintf = SCA_HEX, },
		   [4] = { .name = "tls",	    .scnprintf = SCA_HEX, }, }, },
	{ .name	    = "close",
	  .arg = { [0] = { .scnprintf = SCA_CLOSE_FD, /* fd */ }, }, },
	{ .name	    = "connect",
	  .arg = { [1] = { .scnprintf = SCA_SOCKADDR, /* servaddr */ }, }, },
	{ .name	    = "epoll_ctl",
	  .arg = { [1] = STRARRAY(op, epoll_ctl_ops), }, },
	{ .name	    = "eventfd2",
	  .arg = { [1] = { .scnprintf = SCA_EFD_FLAGS, /* flags */ }, }, },
	{ .name	    = "fchmodat",
	  .arg = { [0] = { .scnprintf = SCA_FDAT, /* fd */ }, }, },
	{ .name	    = "fchownat",
	  .arg = { [0] = { .scnprintf = SCA_FDAT, /* fd */ }, }, },
	{ .name	    = "fcntl",
	  .arg = { [1] = { .scnprintf = SCA_FCNTL_CMD, /* cmd */
			   .parm      = &strarrays__fcntl_cmds_arrays,
			   .show_zero = true, },
		   [2] = { .scnprintf =  SCA_FCNTL_ARG, /* arg */ }, }, },
	{ .name	    = "flock",
	  .arg = { [1] = { .scnprintf = SCA_FLOCK, /* cmd */ }, }, },
	{ .name	    = "fstat", .alias = "newfstat", },
	{ .name	    = "fstatat", .alias = "newfstatat", },
	{ .name	    = "futex",
	  .arg = { [1] = { .scnprintf = SCA_FUTEX_OP, /* op */ },
		   [5] = { .scnprintf = SCA_FUTEX_VAL3, /* val3 */ }, }, },
	{ .name	    = "futimesat",
	  .arg = { [0] = { .scnprintf = SCA_FDAT, /* fd */ }, }, },
	{ .name	    = "getitimer",
	  .arg = { [0] = STRARRAY(which, itimers), }, },
	{ .name	    = "getpid",	    .errpid = true, },
	{ .name	    = "getpgid",    .errpid = true, },
	{ .name	    = "getppid",    .errpid = true, },
	{ .name	    = "getrandom",
	  .arg = { [2] = { .scnprintf = SCA_GETRANDOM_FLAGS, /* flags */ }, }, },
	{ .name	    = "getrlimit",
	  .arg = { [0] = STRARRAY(resource, rlimit_resources), }, },
	{ .name	    = "gettid",	    .errpid = true, },
	{ .name	    = "ioctl",
	  .arg = {
#if defined(__i386__) || defined(__x86_64__)
/*
 * FIXME: Make this available to all arches.
 */
		   [1] = { .scnprintf = SCA_IOCTL_CMD, /* cmd */ },
		   [2] = { .scnprintf = SCA_HEX, /* arg */ }, }, },
#else
		   [2] = { .scnprintf = SCA_HEX, /* arg */ }, }, },
#endif
	{ .name	    = "kcmp",	    .nr_args = 5,
	  .arg = { [0] = { .name = "pid1",	.scnprintf = SCA_PID, },
		   [1] = { .name = "pid2",	.scnprintf = SCA_PID, },
		   [2] = { .name = "type",	.scnprintf = SCA_KCMP_TYPE, },
		   [3] = { .name = "idx1",	.scnprintf = SCA_KCMP_IDX, },
		   [4] = { .name = "idx2",	.scnprintf = SCA_KCMP_IDX, }, }, },
	{ .name	    = "keyctl",
	  .arg = { [0] = STRARRAY(option, keyctl_options), }, },
	{ .name	    = "kill",
	  .arg = { [1] = { .scnprintf = SCA_SIGNUM, /* sig */ }, }, },
	{ .name	    = "linkat",
	  .arg = { [0] = { .scnprintf = SCA_FDAT, /* fd */ }, }, },
	{ .name	    = "lseek",
	  .arg = { [2] = STRARRAY(whence, whences), }, },
	{ .name	    = "lstat", .alias = "newlstat", },
	{ .name     = "madvise",
	  .arg = { [0] = { .scnprintf = SCA_HEX,      /* start */ },
		   [2] = { .scnprintf = SCA_MADV_BHV, /* behavior */ }, }, },
	{ .name	    = "mkdirat",
	  .arg = { [0] = { .scnprintf = SCA_FDAT, /* fd */ }, }, },
	{ .name	    = "mknodat",
	  .arg = { [0] = { .scnprintf = SCA_FDAT, /* fd */ }, }, },
	{ .name	    = "mmap",	    .hexret = true,
/* The standard mmap maps to old_mmap on s390x */
#if defined(__s390x__)
	.alias = "old_mmap",
#endif
	  .arg = { [2] = { .scnprintf = SCA_MMAP_PROT,	/* prot */ },
		   [3] = { .scnprintf = SCA_MMAP_FLAGS,	/* flags */ },
		   [5] = { .scnprintf = SCA_HEX,	/* offset */ }, }, },
	{ .name	    = "mount",
	  .arg = { [0] = { .scnprintf = SCA_FILENAME, /* dev_name */ },
		   [3] = { .scnprintf = SCA_MOUNT_FLAGS, /* flags */
			   .mask_val  = SCAMV_MOUNT_FLAGS, /* flags */ }, }, },
	{ .name	    = "mprotect",
	  .arg = { [0] = { .scnprintf = SCA_HEX,	/* start */ },
		   [2] = { .scnprintf = SCA_MMAP_PROT,	/* prot */ }, }, },
	{ .name	    = "mq_unlink",
	  .arg = { [0] = { .scnprintf = SCA_FILENAME, /* u_name */ }, }, },
	{ .name	    = "mremap",	    .hexret = true,
	  .arg = { [3] = { .scnprintf = SCA_MREMAP_FLAGS, /* flags */ }, }, },
	{ .name	    = "name_to_handle_at",
	  .arg = { [0] = { .scnprintf = SCA_FDAT, /* dfd */ }, }, },
	{ .name	    = "newfstatat",
	  .arg = { [0] = { .scnprintf = SCA_FDAT, /* dfd */ }, }, },
	{ .name	    = "open",
	  .arg = { [1] = { .scnprintf = SCA_OPEN_FLAGS, /* flags */ }, }, },
	{ .name	    = "open_by_handle_at",
	  .arg = { [0] = { .scnprintf = SCA_FDAT,	/* dfd */ },
		   [2] = { .scnprintf = SCA_OPEN_FLAGS, /* flags */ }, }, },
	{ .name	    = "openat",
	  .arg = { [0] = { .scnprintf = SCA_FDAT,	/* dfd */ },
		   [2] = { .scnprintf = SCA_OPEN_FLAGS, /* flags */ }, }, },
	{ .name	    = "perf_event_open",
	  .arg = { [2] = { .scnprintf = SCA_INT,	/* cpu */ },
		   [3] = { .scnprintf = SCA_FD,		/* group_fd */ },
		   [4] = { .scnprintf = SCA_PERF_FLAGS, /* flags */ }, }, },
	{ .name	    = "pipe2",
	  .arg = { [1] = { .scnprintf = SCA_PIPE_FLAGS, /* flags */ }, }, },
	{ .name	    = "pkey_alloc",
	  .arg = { [1] = { .scnprintf = SCA_PKEY_ALLOC_ACCESS_RIGHTS,	/* access_rights */ }, }, },
	{ .name	    = "pkey_free",
	  .arg = { [0] = { .scnprintf = SCA_INT,	/* key */ }, }, },
	{ .name	    = "pkey_mprotect",
	  .arg = { [0] = { .scnprintf = SCA_HEX,	/* start */ },
		   [2] = { .scnprintf = SCA_MMAP_PROT,	/* prot */ },
		   [3] = { .scnprintf = SCA_INT,	/* pkey */ }, }, },
	{ .name	    = "poll", .timeout = true, },
	{ .name	    = "ppoll", .timeout = true, },
	{ .name	    = "prctl",
	  .arg = { [0] = { .scnprintf = SCA_PRCTL_OPTION, /* option */ },
		   [1] = { .scnprintf = SCA_PRCTL_ARG2, /* arg2 */ },
		   [2] = { .scnprintf = SCA_PRCTL_ARG3, /* arg3 */ }, }, },
	{ .name	    = "pread", .alias = "pread64", },
	{ .name	    = "preadv", .alias = "pread", },
	{ .name	    = "prlimit64",
	  .arg = { [1] = STRARRAY(resource, rlimit_resources), }, },
	{ .name	    = "pwrite", .alias = "pwrite64", },
	{ .name	    = "readlinkat",
	  .arg = { [0] = { .scnprintf = SCA_FDAT, /* dfd */ }, }, },
	{ .name	    = "recvfrom",
	  .arg = { [3] = { .scnprintf = SCA_MSG_FLAGS, /* flags */ }, }, },
	{ .name	    = "recvmmsg",
	  .arg = { [3] = { .scnprintf = SCA_MSG_FLAGS, /* flags */ }, }, },
	{ .name	    = "recvmsg",
	  .arg = { [2] = { .scnprintf = SCA_MSG_FLAGS, /* flags */ }, }, },
	{ .name	    = "renameat",
	  .arg = { [0] = { .scnprintf = SCA_FDAT, /* olddirfd */ },
		   [2] = { .scnprintf = SCA_FDAT, /* newdirfd */ }, }, },
	{ .name	    = "renameat2",
	  .arg = { [0] = { .scnprintf = SCA_FDAT, /* olddirfd */ },
		   [2] = { .scnprintf = SCA_FDAT, /* newdirfd */ },
		   [4] = { .scnprintf = SCA_RENAMEAT2_FLAGS, /* flags */ }, }, },
	{ .name	    = "rt_sigaction",
	  .arg = { [0] = { .scnprintf = SCA_SIGNUM, /* sig */ }, }, },
	{ .name	    = "rt_sigprocmask",
	  .arg = { [0] = STRARRAY(how, sighow), }, },
	{ .name	    = "rt_sigqueueinfo",
	  .arg = { [1] = { .scnprintf = SCA_SIGNUM, /* sig */ }, }, },
	{ .name	    = "rt_tgsigqueueinfo",
	  .arg = { [2] = { .scnprintf = SCA_SIGNUM, /* sig */ }, }, },
	{ .name	    = "sched_setscheduler",
	  .arg = { [1] = { .scnprintf = SCA_SCHED_POLICY, /* policy */ }, }, },
	{ .name	    = "seccomp",
	  .arg = { [0] = { .scnprintf = SCA_SECCOMP_OP,	   /* op */ },
		   [1] = { .scnprintf = SCA_SECCOMP_FLAGS, /* flags */ }, }, },
	{ .name	    = "select", .timeout = true, },
	{ .name	    = "sendmmsg",
	  .arg = { [3] = { .scnprintf = SCA_MSG_FLAGS, /* flags */ }, }, },
	{ .name	    = "sendmsg",
	  .arg = { [2] = { .scnprintf = SCA_MSG_FLAGS, /* flags */ }, }, },
	{ .name	    = "sendto",
	  .arg = { [3] = { .scnprintf = SCA_MSG_FLAGS, /* flags */ },
		   [4] = { .scnprintf = SCA_SOCKADDR, /* addr */ }, }, },
	{ .name	    = "set_tid_address", .errpid = true, },
	{ .name	    = "setitimer",
	  .arg = { [0] = STRARRAY(which, itimers), }, },
	{ .name	    = "setrlimit",
	  .arg = { [0] = STRARRAY(resource, rlimit_resources), }, },
	{ .name	    = "socket",
	  .arg = { [0] = STRARRAY(family, socket_families),
		   [1] = { .scnprintf = SCA_SK_TYPE, /* type */ },
		   [2] = { .scnprintf = SCA_SK_PROTO, /* protocol */ }, }, },
	{ .name	    = "socketpair",
	  .arg = { [0] = STRARRAY(family, socket_families),
		   [1] = { .scnprintf = SCA_SK_TYPE, /* type */ },
		   [2] = { .scnprintf = SCA_SK_PROTO, /* protocol */ }, }, },
	{ .name	    = "stat", .alias = "newstat", },
	{ .name	    = "statx",
	  .arg = { [0] = { .scnprintf = SCA_FDAT,	 /* fdat */ },
		   [2] = { .scnprintf = SCA_STATX_FLAGS, /* flags */ } ,
		   [3] = { .scnprintf = SCA_STATX_MASK,	 /* mask */ }, }, },
	{ .name	    = "swapoff",
	  .arg = { [0] = { .scnprintf = SCA_FILENAME, /* specialfile */ }, }, },
	{ .name	    = "swapon",
	  .arg = { [0] = { .scnprintf = SCA_FILENAME, /* specialfile */ }, }, },
	{ .name	    = "symlinkat",
	  .arg = { [0] = { .scnprintf = SCA_FDAT, /* dfd */ }, }, },
	{ .name	    = "tgkill",
	  .arg = { [2] = { .scnprintf = SCA_SIGNUM, /* sig */ }, }, },
	{ .name	    = "tkill",
	  .arg = { [1] = { .scnprintf = SCA_SIGNUM, /* sig */ }, }, },
	{ .name     = "umount2", .alias = "umount",
	  .arg = { [0] = { .scnprintf = SCA_FILENAME, /* name */ }, }, },
	{ .name	    = "uname", .alias = "newuname", },
	{ .name	    = "unlinkat",
	  .arg = { [0] = { .scnprintf = SCA_FDAT, /* dfd */ }, }, },
	{ .name	    = "utimensat",
	  .arg = { [0] = { .scnprintf = SCA_FDAT, /* dirfd */ }, }, },
	{ .name	    = "wait4",	    .errpid = true,
	  .arg = { [2] = { .scnprintf = SCA_WAITID_OPTIONS, /* options */ }, }, },
	{ .name	    = "waitid",	    .errpid = true,
	  .arg = { [3] = { .scnprintf = SCA_WAITID_OPTIONS, /* options */ }, }, },
};

static int syscall_fmt__cmp(const void *name, const void *fmtp)
{
	const struct syscall_fmt *fmt = fmtp;
	return strcmp(name, fmt->name);
}

static struct syscall_fmt *syscall_fmt__find(const char *name)
{
	const int nmemb = ARRAY_SIZE(syscall_fmts);
	return bsearch(name, syscall_fmts, nmemb, sizeof(struct syscall_fmt), syscall_fmt__cmp);
}

static struct syscall_fmt *syscall_fmt__find_by_alias(const char *alias)
{
	int i, nmemb = ARRAY_SIZE(syscall_fmts);

	for (i = 0; i < nmemb; ++i) {
		if (syscall_fmts[i].alias && strcmp(syscall_fmts[i].alias, alias) == 0)
			return &syscall_fmts[i];
	}

	return NULL;
}

/*
 * is_exit: is this "exit" or "exit_group"?
 * is_open: is this "open" or "openat"? To associate the fd returned in sys_exit with the pathname in sys_enter.
 * args_size: sum of the sizes of the syscall arguments, anything after that is augmented stuff: pathname for openat, etc.
 */
struct syscall {
	struct tep_event    *tp_format;
	int		    nr_args;
	int		    args_size;
	bool		    is_exit;
	bool		    is_open;
	struct tep_format_field *args;
	const char	    *name;
	struct syscall_fmt  *fmt;
	struct syscall_arg_fmt *arg_fmt;
};

struct bpf_map_syscall_entry {
	bool	enabled;
};

/*
 * We need to have this 'calculated' boolean because in some cases we really
 * don't know what is the duration of a syscall, for instance, when we start
 * a session and some threads are waiting for a syscall to finish, say 'poll',
 * in which case all we can do is to print "( ? ) for duration and for the
 * start timestamp.
 */
static size_t fprintf_duration(unsigned long t, bool calculated, FILE *fp)
{
	double duration = (double)t / NSEC_PER_MSEC;
	size_t printed = fprintf(fp, "(");

	if (!calculated)
		printed += fprintf(fp, "         ");
	else if (duration >= 1.0)
		printed += color_fprintf(fp, PERF_COLOR_RED, "%6.3f ms", duration);
	else if (duration >= 0.01)
		printed += color_fprintf(fp, PERF_COLOR_YELLOW, "%6.3f ms", duration);
	else
		printed += color_fprintf(fp, PERF_COLOR_NORMAL, "%6.3f ms", duration);
	return printed + fprintf(fp, "): ");
}

/**
 * filename.ptr: The filename char pointer that will be vfs_getname'd
 * filename.entry_str_pos: Where to insert the string translated from
 *                         filename.ptr by the vfs_getname tracepoint/kprobe.
 * ret_scnprintf: syscall args may set this to a different syscall return
 *                formatter, for instance, fcntl may return fds, file flags, etc.
 */
struct thread_trace {
	u64		  entry_time;
	bool		  entry_pending;
	unsigned long	  nr_events;
	unsigned long	  pfmaj, pfmin;
	char		  *entry_str;
	double		  runtime_ms;
	size_t		  (*ret_scnprintf)(char *bf, size_t size, struct syscall_arg *arg);
        struct {
		unsigned long ptr;
		short int     entry_str_pos;
		bool	      pending_open;
		unsigned int  namelen;
		char	      *name;
	} filename;
	struct {
		int	      max;
		struct file   *table;
	} files;

	struct intlist *syscall_stats;
};

static struct thread_trace *thread_trace__new(void)
{
	struct thread_trace *ttrace =  zalloc(sizeof(struct thread_trace));

	if (ttrace)
		ttrace->files.max = -1;

	ttrace->syscall_stats = intlist__new(NULL);

	return ttrace;
}

static struct thread_trace *thread__trace(struct thread *thread, FILE *fp)
{
	struct thread_trace *ttrace;

	if (thread == NULL)
		goto fail;

	if (thread__priv(thread) == NULL)
		thread__set_priv(thread, thread_trace__new());

	if (thread__priv(thread) == NULL)
		goto fail;

	ttrace = thread__priv(thread);
	++ttrace->nr_events;

	return ttrace;
fail:
	color_fprintf(fp, PERF_COLOR_RED,
		      "WARNING: not enough memory, dropping samples!\n");
	return NULL;
}


void syscall_arg__set_ret_scnprintf(struct syscall_arg *arg,
				    size_t (*ret_scnprintf)(char *bf, size_t size, struct syscall_arg *arg))
{
	struct thread_trace *ttrace = thread__priv(arg->thread);

	ttrace->ret_scnprintf = ret_scnprintf;
}

#define TRACE_PFMAJ		(1 << 0)
#define TRACE_PFMIN		(1 << 1)

static const size_t trace__entry_str_size = 2048;

static struct file *thread_trace__files_entry(struct thread_trace *ttrace, int fd)
{
	if (fd > ttrace->files.max) {
		struct file *nfiles = realloc(ttrace->files.table, (fd + 1) * sizeof(struct file));

		if (nfiles == NULL)
			return NULL;

		if (ttrace->files.max != -1) {
			memset(nfiles + ttrace->files.max + 1, 0,
			       (fd - ttrace->files.max) * sizeof(struct file));
		} else {
			memset(nfiles, 0, (fd + 1) * sizeof(struct file));
		}

		ttrace->files.table = nfiles;
		ttrace->files.max   = fd;
	}

	return ttrace->files.table + fd;
}

struct file *thread__files_entry(struct thread *thread, int fd)
{
	return thread_trace__files_entry(thread__priv(thread), fd);
}

static int trace__set_fd_pathname(struct thread *thread, int fd, const char *pathname)
{
	struct thread_trace *ttrace = thread__priv(thread);
	struct file *file = thread_trace__files_entry(ttrace, fd);

	if (file != NULL) {
		struct stat st;
		if (stat(pathname, &st) == 0)
			file->dev_maj = major(st.st_rdev);
		file->pathname = strdup(pathname);
		if (file->pathname)
			return 0;
	}

	return -1;
}

static int thread__read_fd_path(struct thread *thread, int fd)
{
	char linkname[PATH_MAX], pathname[PATH_MAX];
	struct stat st;
	int ret;

	if (thread->pid_ == thread->tid) {
		scnprintf(linkname, sizeof(linkname),
			  "/proc/%d/fd/%d", thread->pid_, fd);
	} else {
		scnprintf(linkname, sizeof(linkname),
			  "/proc/%d/task/%d/fd/%d", thread->pid_, thread->tid, fd);
	}

	if (lstat(linkname, &st) < 0 || st.st_size + 1 > (off_t)sizeof(pathname))
		return -1;

	ret = readlink(linkname, pathname, sizeof(pathname));

	if (ret < 0 || ret > st.st_size)
		return -1;

	pathname[ret] = '\0';
	return trace__set_fd_pathname(thread, fd, pathname);
}

static const char *thread__fd_path(struct thread *thread, int fd,
				   struct trace *trace)
{
	struct thread_trace *ttrace = thread__priv(thread);

	if (ttrace == NULL)
		return NULL;

	if (fd < 0)
		return NULL;

	if ((fd > ttrace->files.max || ttrace->files.table[fd].pathname == NULL)) {
		if (!trace->live)
			return NULL;
		++trace->stats.proc_getname;
		if (thread__read_fd_path(thread, fd))
			return NULL;
	}

	return ttrace->files.table[fd].pathname;
}

size_t syscall_arg__scnprintf_fd(char *bf, size_t size, struct syscall_arg *arg)
{
	int fd = arg->val;
	size_t printed = scnprintf(bf, size, "%d", fd);
	const char *path = thread__fd_path(arg->thread, fd, arg->trace);

	if (path)
		printed += scnprintf(bf + printed, size - printed, "<%s>", path);

	return printed;
}

size_t pid__scnprintf_fd(struct trace *trace, pid_t pid, int fd, char *bf, size_t size)
{
        size_t printed = scnprintf(bf, size, "%d", fd);
	struct thread *thread = machine__find_thread(trace->host, pid, pid);

	if (thread) {
		const char *path = thread__fd_path(thread, fd, trace);

		if (path)
			printed += scnprintf(bf + printed, size - printed, "<%s>", path);

		thread__put(thread);
	}

        return printed;
}

static size_t syscall_arg__scnprintf_close_fd(char *bf, size_t size,
					      struct syscall_arg *arg)
{
	int fd = arg->val;
	size_t printed = syscall_arg__scnprintf_fd(bf, size, arg);
	struct thread_trace *ttrace = thread__priv(arg->thread);

	if (ttrace && fd >= 0 && fd <= ttrace->files.max)
		zfree(&ttrace->files.table[fd].pathname);

	return printed;
}

static void thread__set_filename_pos(struct thread *thread, const char *bf,
				     unsigned long ptr)
{
	struct thread_trace *ttrace = thread__priv(thread);

	ttrace->filename.ptr = ptr;
	ttrace->filename.entry_str_pos = bf - ttrace->entry_str;
}

static size_t syscall_arg__scnprintf_augmented_string(struct syscall_arg *arg, char *bf, size_t size)
{
	struct augmented_arg *augmented_arg = arg->augmented.args;

	return scnprintf(bf, size, "\"%.*s\"", augmented_arg->size, augmented_arg->value);
}

static size_t syscall_arg__scnprintf_filename(char *bf, size_t size,
					      struct syscall_arg *arg)
{
	unsigned long ptr = arg->val;

	if (arg->augmented.args)
		return syscall_arg__scnprintf_augmented_string(arg, bf, size);

	if (!arg->trace->vfs_getname)
		return scnprintf(bf, size, "%#x", ptr);

	thread__set_filename_pos(arg->thread, bf, ptr);
	return 0;
}

static bool trace__filter_duration(struct trace *trace, double t)
{
	return t < (trace->duration_filter * NSEC_PER_MSEC);
}

static size_t __trace__fprintf_tstamp(struct trace *trace, u64 tstamp, FILE *fp)
{
	double ts = (double)(tstamp - trace->base_time) / NSEC_PER_MSEC;

	return fprintf(fp, "%10.3f ", ts);
}

/*
 * We're handling tstamp=0 as an undefined tstamp, i.e. like when we are
 * using ttrace->entry_time for a thread that receives a sys_exit without
 * first having received a sys_enter ("poll" issued before tracing session
 * starts, lost sys_enter exit due to ring buffer overflow).
 */
static size_t trace__fprintf_tstamp(struct trace *trace, u64 tstamp, FILE *fp)
{
	if (tstamp > 0)
		return __trace__fprintf_tstamp(trace, tstamp, fp);

	return fprintf(fp, "         ? ");
}

static bool done = false;
static bool interrupted = false;

static void sig_handler(int sig)
{
	done = true;
	interrupted = sig == SIGINT;
}

static size_t trace__fprintf_comm_tid(struct trace *trace, struct thread *thread, FILE *fp)
{
	size_t printed = 0;

	if (trace->multiple_threads) {
		if (trace->show_comm)
			printed += fprintf(fp, "%.14s/", thread__comm_str(thread));
		printed += fprintf(fp, "%d ", thread->tid);
	}

	return printed;
}

static size_t trace__fprintf_entry_head(struct trace *trace, struct thread *thread,
					u64 duration, bool duration_calculated, u64 tstamp, FILE *fp)
{
	size_t printed = 0;

	if (trace->show_tstamp)
		printed = trace__fprintf_tstamp(trace, tstamp, fp);
	if (trace->show_duration)
		printed += fprintf_duration(duration, duration_calculated, fp);
	return printed + trace__fprintf_comm_tid(trace, thread, fp);
}

static int trace__process_event(struct trace *trace, struct machine *machine,
				union perf_event *event, struct perf_sample *sample)
{
	int ret = 0;

	switch (event->header.type) {
	case PERF_RECORD_LOST:
		color_fprintf(trace->output, PERF_COLOR_RED,
			      "LOST %" PRIu64 " events!\n", event->lost.lost);
		ret = machine__process_lost_event(machine, event, sample);
		break;
	default:
		ret = machine__process_event(machine, event, sample);
		break;
	}

	return ret;
}

static int trace__tool_process(struct perf_tool *tool,
			       union perf_event *event,
			       struct perf_sample *sample,
			       struct machine *machine)
{
	struct trace *trace = container_of(tool, struct trace, tool);
	return trace__process_event(trace, machine, event, sample);
}

static char *trace__machine__resolve_kernel_addr(void *vmachine, unsigned long long *addrp, char **modp)
{
	struct machine *machine = vmachine;

	if (machine->kptr_restrict_warned)
		return NULL;

	if (symbol_conf.kptr_restrict) {
		pr_warning("Kernel address maps (/proc/{kallsyms,modules}) are restricted.\n\n"
			   "Check /proc/sys/kernel/kptr_restrict.\n\n"
			   "Kernel samples will not be resolved.\n");
		machine->kptr_restrict_warned = true;
		return NULL;
	}

	return machine__resolve_kernel_addr(vmachine, addrp, modp);
}

static int trace__symbols_init(struct trace *trace, struct perf_evlist *evlist)
{
	int err = symbol__init(NULL);

	if (err)
		return err;

	trace->host = machine__new_host();
	if (trace->host == NULL)
		return -ENOMEM;

	err = trace_event__register_resolver(trace->host, trace__machine__resolve_kernel_addr);
	if (err < 0)
		goto out;

	err = __machine__synthesize_threads(trace->host, &trace->tool, &trace->opts.target,
					    evlist->threads, trace__tool_process, false,
					    1);
out:
	if (err)
		symbol__exit();

	return err;
}

static void trace__symbols__exit(struct trace *trace)
{
	machine__exit(trace->host);
	trace->host = NULL;

	symbol__exit();
}

static int syscall__alloc_arg_fmts(struct syscall *sc, int nr_args)
{
	int idx;

	if (nr_args == 6 && sc->fmt && sc->fmt->nr_args != 0)
		nr_args = sc->fmt->nr_args;

	sc->arg_fmt = calloc(nr_args, sizeof(*sc->arg_fmt));
	if (sc->arg_fmt == NULL)
		return -1;

	for (idx = 0; idx < nr_args; ++idx) {
		if (sc->fmt)
			sc->arg_fmt[idx] = sc->fmt->arg[idx];
	}

	sc->nr_args = nr_args;
	return 0;
}

static int syscall__set_arg_fmts(struct syscall *sc)
{
	struct tep_format_field *field, *last_field = NULL;
	int idx = 0, len;

	for (field = sc->args; field; field = field->next, ++idx) {
		last_field = field;

		if (sc->fmt && sc->fmt->arg[idx].scnprintf)
			continue;

		if (strcmp(field->type, "const char *") == 0 &&
			 (strcmp(field->name, "filename") == 0 ||
			  strcmp(field->name, "path") == 0 ||
			  strcmp(field->name, "pathname") == 0))
			sc->arg_fmt[idx].scnprintf = SCA_FILENAME;
		else if ((field->flags & TEP_FIELD_IS_POINTER) || strstr(field->name, "addr"))
			sc->arg_fmt[idx].scnprintf = SCA_PTR;
		else if (strcmp(field->type, "pid_t") == 0)
			sc->arg_fmt[idx].scnprintf = SCA_PID;
		else if (strcmp(field->type, "umode_t") == 0)
			sc->arg_fmt[idx].scnprintf = SCA_MODE_T;
		else if ((strcmp(field->type, "int") == 0 ||
			  strcmp(field->type, "unsigned int") == 0 ||
			  strcmp(field->type, "long") == 0) &&
			 (len = strlen(field->name)) >= 2 &&
			 strcmp(field->name + len - 2, "fd") == 0) {
			/*
			 * /sys/kernel/tracing/events/syscalls/sys_enter*
			 * egrep 'field:.*fd;' .../format|sed -r 's/.*field:([a-z ]+) [a-z_]*fd.+/\1/g'|sort|uniq -c
			 * 65 int
			 * 23 unsigned int
			 * 7 unsigned long
			 */
			sc->arg_fmt[idx].scnprintf = SCA_FD;
		}
	}

	if (last_field)
		sc->args_size = last_field->offset + last_field->size;

	return 0;
}

static int trace__read_syscall_info(struct trace *trace, int id)
{
	char tp_name[128];
	struct syscall *sc;
	const char *name = syscalltbl__name(trace->sctbl, id);

	if (name == NULL)
		return -1;

	if (id > trace->syscalls.max) {
		struct syscall *nsyscalls = realloc(trace->syscalls.table, (id + 1) * sizeof(*sc));

		if (nsyscalls == NULL)
			return -1;

		if (trace->syscalls.max != -1) {
			memset(nsyscalls + trace->syscalls.max + 1, 0,
			       (id - trace->syscalls.max) * sizeof(*sc));
		} else {
			memset(nsyscalls, 0, (id + 1) * sizeof(*sc));
		}

		trace->syscalls.table = nsyscalls;
		trace->syscalls.max   = id;
	}

	sc = trace->syscalls.table + id;
	sc->name = name;

	sc->fmt  = syscall_fmt__find(sc->name);

	snprintf(tp_name, sizeof(tp_name), "sys_enter_%s", sc->name);
	sc->tp_format = trace_event__tp_format("syscalls", tp_name);

	if (IS_ERR(sc->tp_format) && sc->fmt && sc->fmt->alias) {
		snprintf(tp_name, sizeof(tp_name), "sys_enter_%s", sc->fmt->alias);
		sc->tp_format = trace_event__tp_format("syscalls", tp_name);
	}

	if (syscall__alloc_arg_fmts(sc, IS_ERR(sc->tp_format) ? 6 : sc->tp_format->format.nr_fields))
		return -1;

	if (IS_ERR(sc->tp_format))
		return -1;

	sc->args = sc->tp_format->format.fields;
	/*
	 * We need to check and discard the first variable '__syscall_nr'
	 * or 'nr' that mean the syscall number. It is needless here.
	 * So drop '__syscall_nr' or 'nr' field but does not exist on older kernels.
	 */
	if (sc->args && (!strcmp(sc->args->name, "__syscall_nr") || !strcmp(sc->args->name, "nr"))) {
		sc->args = sc->args->next;
		--sc->nr_args;
	}

	sc->is_exit = !strcmp(name, "exit_group") || !strcmp(name, "exit");
	sc->is_open = !strcmp(name, "open") || !strcmp(name, "openat");

	return syscall__set_arg_fmts(sc);
}

static int trace__validate_ev_qualifier(struct trace *trace)
{
	int err = 0, i;
	size_t nr_allocated;
	struct str_node *pos;

	trace->ev_qualifier_ids.nr = strlist__nr_entries(trace->ev_qualifier);
	trace->ev_qualifier_ids.entries = malloc(trace->ev_qualifier_ids.nr *
						 sizeof(trace->ev_qualifier_ids.entries[0]));

	if (trace->ev_qualifier_ids.entries == NULL) {
		fputs("Error:\tNot enough memory for allocating events qualifier ids\n",
		       trace->output);
		err = -EINVAL;
		goto out;
	}

	nr_allocated = trace->ev_qualifier_ids.nr;
	i = 0;

	strlist__for_each_entry(pos, trace->ev_qualifier) {
		const char *sc = pos->s;
		int id = syscalltbl__id(trace->sctbl, sc), match_next = -1;

		if (id < 0) {
			id = syscalltbl__strglobmatch_first(trace->sctbl, sc, &match_next);
			if (id >= 0)
				goto matches;

			if (err == 0) {
				fputs("Error:\tInvalid syscall ", trace->output);
				err = -EINVAL;
			} else {
				fputs(", ", trace->output);
			}

			fputs(sc, trace->output);
		}
matches:
		trace->ev_qualifier_ids.entries[i++] = id;
		if (match_next == -1)
			continue;

		while (1) {
			id = syscalltbl__strglobmatch_next(trace->sctbl, sc, &match_next);
			if (id < 0)
				break;
			if (nr_allocated == trace->ev_qualifier_ids.nr) {
				void *entries;

				nr_allocated += 8;
				entries = realloc(trace->ev_qualifier_ids.entries,
						  nr_allocated * sizeof(trace->ev_qualifier_ids.entries[0]));
				if (entries == NULL) {
					err = -ENOMEM;
					fputs("\nError:\t Not enough memory for parsing\n", trace->output);
					goto out_free;
				}
				trace->ev_qualifier_ids.entries = entries;
			}
			trace->ev_qualifier_ids.nr++;
			trace->ev_qualifier_ids.entries[i++] = id;
		}
	}

	if (err < 0) {
		fputs("\nHint:\ttry 'perf list syscalls:sys_enter_*'"
		      "\nHint:\tand: 'man syscalls'\n", trace->output);
out_free:
		zfree(&trace->ev_qualifier_ids.entries);
		trace->ev_qualifier_ids.nr = 0;
	}
out:
	return err;
}

/*
 * args is to be interpreted as a series of longs but we need to handle
 * 8-byte unaligned accesses. args points to raw_data within the event
 * and raw_data is guaranteed to be 8-byte unaligned because it is
 * preceded by raw_size which is a u32. So we need to copy args to a temp
 * variable to read it. Most notably this avoids extended load instructions
 * on unaligned addresses
 */
unsigned long syscall_arg__val(struct syscall_arg *arg, u8 idx)
{
	unsigned long val;
	unsigned char *p = arg->args + sizeof(unsigned long) * idx;

	memcpy(&val, p, sizeof(val));
	return val;
}

static size_t syscall__scnprintf_name(struct syscall *sc, char *bf, size_t size,
				      struct syscall_arg *arg)
{
	if (sc->arg_fmt && sc->arg_fmt[arg->idx].name)
		return scnprintf(bf, size, "%s: ", sc->arg_fmt[arg->idx].name);

	return scnprintf(bf, size, "arg%d: ", arg->idx);
}

/*
 * Check if the value is in fact zero, i.e. mask whatever needs masking, such
 * as mount 'flags' argument that needs ignoring some magic flag, see comment
 * in tools/perf/trace/beauty/mount_flags.c
 */
static unsigned long syscall__mask_val(struct syscall *sc, struct syscall_arg *arg, unsigned long val)
{
	if (sc->arg_fmt && sc->arg_fmt[arg->idx].mask_val)
		return sc->arg_fmt[arg->idx].mask_val(arg, val);

	return val;
}

static size_t syscall__scnprintf_val(struct syscall *sc, char *bf, size_t size,
				     struct syscall_arg *arg, unsigned long val)
{
	if (sc->arg_fmt && sc->arg_fmt[arg->idx].scnprintf) {
		arg->val = val;
		if (sc->arg_fmt[arg->idx].parm)
			arg->parm = sc->arg_fmt[arg->idx].parm;
		return sc->arg_fmt[arg->idx].scnprintf(bf, size, arg);
	}
	return scnprintf(bf, size, "%ld", val);
}

static size_t syscall__scnprintf_args(struct syscall *sc, char *bf, size_t size,
				      unsigned char *args, void *augmented_args, int augmented_args_size,
				      struct trace *trace, struct thread *thread)
{
	size_t printed = 0;
	unsigned long val;
	u8 bit = 1;
	struct syscall_arg arg = {
		.args	= args,
		.augmented = {
			.size = augmented_args_size,
			.args = augmented_args,
		},
		.idx	= 0,
		.mask	= 0,
		.trace  = trace,
		.thread = thread,
		.show_string_prefix = trace->show_string_prefix,
	};
	struct thread_trace *ttrace = thread__priv(thread);

	/*
	 * Things like fcntl will set this in its 'cmd' formatter to pick the
	 * right formatter for the return value (an fd? file flags?), which is
	 * not needed for syscalls that always return a given type, say an fd.
	 */
	ttrace->ret_scnprintf = NULL;

	if (sc->args != NULL) {
		struct tep_format_field *field;

		for (field = sc->args; field;
		     field = field->next, ++arg.idx, bit <<= 1) {
			if (arg.mask & bit)
				continue;

			val = syscall_arg__val(&arg, arg.idx);
			/*
			 * Some syscall args need some mask, most don't and
			 * return val untouched.
			 */
			val = syscall__mask_val(sc, &arg, val);

			/*
 			 * Suppress this argument if its value is zero and
 			 * and we don't have a string associated in an
 			 * strarray for it.
 			 */
			if (val == 0 &&
			    !trace->show_zeros &&
			    !(sc->arg_fmt &&
			      (sc->arg_fmt[arg.idx].show_zero ||
			       sc->arg_fmt[arg.idx].scnprintf == SCA_STRARRAY ||
			       sc->arg_fmt[arg.idx].scnprintf == SCA_STRARRAYS) &&
			      sc->arg_fmt[arg.idx].parm))
				continue;

			printed += scnprintf(bf + printed, size - printed, "%s", printed ? ", " : "");

			if (trace->show_arg_names)
				printed += scnprintf(bf + printed, size - printed, "%s: ", field->name);

			printed += syscall__scnprintf_val(sc, bf + printed, size - printed, &arg, val);
		}
	} else if (IS_ERR(sc->tp_format)) {
		/*
		 * If we managed to read the tracepoint /format file, then we
		 * may end up not having any args, like with gettid(), so only
		 * print the raw args when we didn't manage to read it.
		 */
		while (arg.idx < sc->nr_args) {
			if (arg.mask & bit)
				goto next_arg;
			val = syscall_arg__val(&arg, arg.idx);
			if (printed)
				printed += scnprintf(bf + printed, size - printed, ", ");
			printed += syscall__scnprintf_name(sc, bf + printed, size - printed, &arg);
			printed += syscall__scnprintf_val(sc, bf + printed, size - printed, &arg, val);
next_arg:
			++arg.idx;
			bit <<= 1;
		}
	}

	return printed;
}

typedef int (*tracepoint_handler)(struct trace *trace, struct perf_evsel *evsel,
				  union perf_event *event,
				  struct perf_sample *sample);

static struct syscall *trace__syscall_info(struct trace *trace,
					   struct perf_evsel *evsel, int id)
{

	if (id < 0) {

		/*
		 * XXX: Noticed on x86_64, reproduced as far back as 3.0.36, haven't tried
		 * before that, leaving at a higher verbosity level till that is
		 * explained. Reproduced with plain ftrace with:
		 *
		 * echo 1 > /t/events/raw_syscalls/sys_exit/enable
		 * grep "NR -1 " /t/trace_pipe
		 *
		 * After generating some load on the machine.
 		 */
		if (verbose > 1) {
			static u64 n;
			fprintf(trace->output, "Invalid syscall %d id, skipping (%s, %" PRIu64 ") ...\n",
				id, perf_evsel__name(evsel), ++n);
		}
		return NULL;
	}

	if ((id > trace->syscalls.max || trace->syscalls.table[id].name == NULL) &&
	    trace__read_syscall_info(trace, id))
		goto out_cant_read;

	if ((id > trace->syscalls.max || trace->syscalls.table[id].name == NULL))
		goto out_cant_read;

	return &trace->syscalls.table[id];

out_cant_read:
	if (verbose > 0) {
		fprintf(trace->output, "Problems reading syscall %d", id);
		if (id <= trace->syscalls.max && trace->syscalls.table[id].name != NULL)
			fprintf(trace->output, "(%s)", trace->syscalls.table[id].name);
		fputs(" information\n", trace->output);
	}
	return NULL;
}

static void thread__update_stats(struct thread_trace *ttrace,
				 int id, struct perf_sample *sample)
{
	struct int_node *inode;
	struct stats *stats;
	u64 duration = 0;

	inode = intlist__findnew(ttrace->syscall_stats, id);
	if (inode == NULL)
		return;

	stats = inode->priv;
	if (stats == NULL) {
		stats = malloc(sizeof(struct stats));
		if (stats == NULL)
			return;
		init_stats(stats);
		inode->priv = stats;
	}

	if (ttrace->entry_time && sample->time > ttrace->entry_time)
		duration = sample->time - ttrace->entry_time;

	update_stats(stats, duration);
}

static int trace__printf_interrupted_entry(struct trace *trace)
{
	struct thread_trace *ttrace;
	size_t printed;
	int len;

	if (trace->failure_only || trace->current == NULL)
		return 0;

	ttrace = thread__priv(trace->current);

	if (!ttrace->entry_pending)
		return 0;

	printed  = trace__fprintf_entry_head(trace, trace->current, 0, false, ttrace->entry_time, trace->output);
	printed += len = fprintf(trace->output, "%s)", ttrace->entry_str);

	if (len < trace->args_alignment - 4)
		printed += fprintf(trace->output, "%-*s", trace->args_alignment - 4 - len, " ");
<<<<<<< HEAD

	printed += fprintf(trace->output, " ...\n");

=======

	printed += fprintf(trace->output, " ...\n");

>>>>>>> 3146089d
	ttrace->entry_pending = false;
	++trace->nr_events_printed;

	return printed;
}

static int trace__fprintf_sample(struct trace *trace, struct perf_evsel *evsel,
				 struct perf_sample *sample, struct thread *thread)
{
	int printed = 0;

	if (trace->print_sample) {
		double ts = (double)sample->time / NSEC_PER_MSEC;

		printed += fprintf(trace->output, "%22s %10.3f %s %d/%d [%d]\n",
				   perf_evsel__name(evsel), ts,
				   thread__comm_str(thread),
				   sample->pid, sample->tid, sample->cpu);
	}

	return printed;
}

static void *syscall__augmented_args(struct syscall *sc, struct perf_sample *sample, int *augmented_args_size, int raw_augmented_args_size)
{
	void *augmented_args = NULL;
	/*
	 * For now with BPF raw_augmented we hook into raw_syscalls:sys_enter
	 * and there we get all 6 syscall args plus the tracepoint common fields
	 * that gets calculated at the start and the syscall_nr (another long).
	 * So we check if that is the case and if so don't look after the
	 * sc->args_size but always after the full raw_syscalls:sys_enter payload,
	 * which is fixed.
	 *
	 * We'll revisit this later to pass s->args_size to the BPF augmenter
	 * (now tools/perf/examples/bpf/augmented_raw_syscalls.c, so that it
	 * copies only what we need for each syscall, like what happens when we
	 * use syscalls:sys_enter_NAME, so that we reduce the kernel/userspace
	 * traffic to just what is needed for each syscall.
	 */
	int args_size = raw_augmented_args_size ?: sc->args_size;

	*augmented_args_size = sample->raw_size - args_size;
	if (*augmented_args_size > 0)
		augmented_args = sample->raw_data + args_size;

	return augmented_args;
}

static int trace__sys_enter(struct trace *trace, struct perf_evsel *evsel,
			    union perf_event *event __maybe_unused,
			    struct perf_sample *sample)
{
	char *msg;
	void *args;
	int printed = 0;
	struct thread *thread;
	int id = perf_evsel__sc_tp_uint(evsel, id, sample), err = -1;
	int augmented_args_size = 0;
	void *augmented_args = NULL;
	struct syscall *sc = trace__syscall_info(trace, evsel, id);
	struct thread_trace *ttrace;

	if (sc == NULL)
		return -1;

	thread = machine__findnew_thread(trace->host, sample->pid, sample->tid);
	ttrace = thread__trace(thread, trace->output);
	if (ttrace == NULL)
		goto out_put;

	trace__fprintf_sample(trace, evsel, sample, thread);

	args = perf_evsel__sc_tp_ptr(evsel, args, sample);

	if (ttrace->entry_str == NULL) {
		ttrace->entry_str = malloc(trace__entry_str_size);
		if (!ttrace->entry_str)
			goto out_put;
	}

	if (!(trace->duration_filter || trace->summary_only || trace->min_stack))
		trace__printf_interrupted_entry(trace);
	/*
	 * If this is raw_syscalls.sys_enter, then it always comes with the 6 possible
	 * arguments, even if the syscall being handled, say "openat", uses only 4 arguments
	 * this breaks syscall__augmented_args() check for augmented args, as we calculate
	 * syscall->args_size using each syscalls:sys_enter_NAME tracefs format file,
	 * so when handling, say the openat syscall, we end up getting 6 args for the
	 * raw_syscalls:sys_enter event, when we expected just 4, we end up mistakenly
	 * thinking that the extra 2 u64 args are the augmented filename, so just check
	 * here and avoid using augmented syscalls when the evsel is the raw_syscalls one.
	 */
	if (evsel != trace->syscalls.events.sys_enter)
		augmented_args = syscall__augmented_args(sc, sample, &augmented_args_size, trace->raw_augmented_syscalls_args_size);
	ttrace->entry_time = sample->time;
	msg = ttrace->entry_str;
	printed += scnprintf(msg + printed, trace__entry_str_size - printed, "%s(", sc->name);

	printed += syscall__scnprintf_args(sc, msg + printed, trace__entry_str_size - printed,
					   args, augmented_args, augmented_args_size, trace, thread);

	if (sc->is_exit) {
		if (!(trace->duration_filter || trace->summary_only || trace->failure_only || trace->min_stack)) {
			int alignment = 0;

			trace__fprintf_entry_head(trace, thread, 0, false, ttrace->entry_time, trace->output);
			printed = fprintf(trace->output, "%s)", ttrace->entry_str);
			if (trace->args_alignment > printed)
				alignment = trace->args_alignment - printed;
			fprintf(trace->output, "%*s= ?\n", alignment, " ");
		}
	} else {
		ttrace->entry_pending = true;
		/* See trace__vfs_getname & trace__sys_exit */
		ttrace->filename.pending_open = false;
	}

	if (trace->current != thread) {
		thread__put(trace->current);
		trace->current = thread__get(thread);
	}
	err = 0;
out_put:
	thread__put(thread);
	return err;
}

static int trace__fprintf_sys_enter(struct trace *trace, struct perf_evsel *evsel,
				    struct perf_sample *sample)
{
	struct thread_trace *ttrace;
	struct thread *thread;
	int id = perf_evsel__sc_tp_uint(evsel, id, sample), err = -1;
	struct syscall *sc = trace__syscall_info(trace, evsel, id);
	char msg[1024];
	void *args, *augmented_args = NULL;
	int augmented_args_size;

	if (sc == NULL)
		return -1;

	thread = machine__findnew_thread(trace->host, sample->pid, sample->tid);
	ttrace = thread__trace(thread, trace->output);
	/*
	 * We need to get ttrace just to make sure it is there when syscall__scnprintf_args()
	 * and the rest of the beautifiers accessing it via struct syscall_arg touches it.
	 */
	if (ttrace == NULL)
		goto out_put;

	args = perf_evsel__sc_tp_ptr(evsel, args, sample);
	augmented_args = syscall__augmented_args(sc, sample, &augmented_args_size, trace->raw_augmented_syscalls_args_size);
	syscall__scnprintf_args(sc, msg, sizeof(msg), args, augmented_args, augmented_args_size, trace, thread);
	fprintf(trace->output, "%s", msg);
	err = 0;
out_put:
	thread__put(thread);
	return err;
}

static int trace__resolve_callchain(struct trace *trace, struct perf_evsel *evsel,
				    struct perf_sample *sample,
				    struct callchain_cursor *cursor)
{
	struct addr_location al;
	int max_stack = evsel->attr.sample_max_stack ?
			evsel->attr.sample_max_stack :
			trace->max_stack;
	int err;

	if (machine__resolve(trace->host, &al, sample) < 0)
		return -1;

	err = thread__resolve_callchain(al.thread, cursor, evsel, sample, NULL, NULL, max_stack);
	addr_location__put(&al);
	return err;
}

static int trace__fprintf_callchain(struct trace *trace, struct perf_sample *sample)
{
	/* TODO: user-configurable print_opts */
	const unsigned int print_opts = EVSEL__PRINT_SYM |
				        EVSEL__PRINT_DSO |
				        EVSEL__PRINT_UNKNOWN_AS_ADDR;

	return sample__fprintf_callchain(sample, 38, print_opts, &callchain_cursor, trace->output);
}

static const char *errno_to_name(struct perf_evsel *evsel, int err)
{
	struct perf_env *env = perf_evsel__env(evsel);
	const char *arch_name = perf_env__arch(env);

	return arch_syscalls__strerrno(arch_name, err);
}

static int trace__sys_exit(struct trace *trace, struct perf_evsel *evsel,
			   union perf_event *event __maybe_unused,
			   struct perf_sample *sample)
{
	long ret;
	u64 duration = 0;
	bool duration_calculated = false;
	struct thread *thread;
	int id = perf_evsel__sc_tp_uint(evsel, id, sample), err = -1, callchain_ret = 0, printed = 0;
	int alignment = trace->args_alignment;
	struct syscall *sc = trace__syscall_info(trace, evsel, id);
	struct thread_trace *ttrace;

	if (sc == NULL)
		return -1;

	thread = machine__findnew_thread(trace->host, sample->pid, sample->tid);
	ttrace = thread__trace(thread, trace->output);
	if (ttrace == NULL)
		goto out_put;

	trace__fprintf_sample(trace, evsel, sample, thread);

	if (trace->summary)
		thread__update_stats(ttrace, id, sample);

	ret = perf_evsel__sc_tp_uint(evsel, ret, sample);

	if (sc->is_open && ret >= 0 && ttrace->filename.pending_open) {
		trace__set_fd_pathname(thread, ret, ttrace->filename.name);
		ttrace->filename.pending_open = false;
		++trace->stats.vfs_getname;
	}

	if (ttrace->entry_time) {
		duration = sample->time - ttrace->entry_time;
		if (trace__filter_duration(trace, duration))
			goto out;
		duration_calculated = true;
	} else if (trace->duration_filter)
		goto out;

	if (sample->callchain) {
		callchain_ret = trace__resolve_callchain(trace, evsel, sample, &callchain_cursor);
		if (callchain_ret == 0) {
			if (callchain_cursor.nr < trace->min_stack)
				goto out;
			callchain_ret = 1;
		}
	}

	if (trace->summary_only || (ret >= 0 && trace->failure_only))
		goto out;

	trace__fprintf_entry_head(trace, thread, duration, duration_calculated, ttrace->entry_time, trace->output);

	if (ttrace->entry_pending) {
		printed = fprintf(trace->output, "%s", ttrace->entry_str);
	} else {
		printed += fprintf(trace->output, " ... [");
		color_fprintf(trace->output, PERF_COLOR_YELLOW, "continued");
		printed += 9;
		printed += fprintf(trace->output, "]: %s()", sc->name);
	}

	printed++; /* the closing ')' */

	if (alignment > printed)
		alignment -= printed;
	else
		alignment = 0;

	fprintf(trace->output, ")%*s= ", alignment, " ");

	if (sc->fmt == NULL) {
		if (ret < 0)
			goto errno_print;
signed_print:
		fprintf(trace->output, "%ld", ret);
	} else if (ret < 0) {
errno_print: {
		char bf[STRERR_BUFSIZE];
		const char *emsg = str_error_r(-ret, bf, sizeof(bf)),
			   *e = errno_to_name(evsel, -ret);

		fprintf(trace->output, "-1 %s (%s)", e, emsg);
	}
	} else if (ret == 0 && sc->fmt->timeout)
		fprintf(trace->output, "0 (Timeout)");
	else if (ttrace->ret_scnprintf) {
		char bf[1024];
		struct syscall_arg arg = {
			.val	= ret,
			.thread	= thread,
			.trace	= trace,
		};
		ttrace->ret_scnprintf(bf, sizeof(bf), &arg);
		ttrace->ret_scnprintf = NULL;
		fprintf(trace->output, "%s", bf);
	} else if (sc->fmt->hexret)
		fprintf(trace->output, "%#lx", ret);
	else if (sc->fmt->errpid) {
		struct thread *child = machine__find_thread(trace->host, ret, ret);

		if (child != NULL) {
			fprintf(trace->output, "%ld", ret);
			if (child->comm_set)
				fprintf(trace->output, " (%s)", thread__comm_str(child));
			thread__put(child);
		}
	} else
		goto signed_print;

	fputc('\n', trace->output);

	/*
	 * We only consider an 'event' for the sake of --max-events a non-filtered
	 * sys_enter + sys_exit and other tracepoint events.
	 */
	if (++trace->nr_events_printed == trace->max_events && trace->max_events != ULONG_MAX)
		interrupted = true;

	if (callchain_ret > 0)
		trace__fprintf_callchain(trace, sample);
	else if (callchain_ret < 0)
		pr_err("Problem processing %s callchain, skipping...\n", perf_evsel__name(evsel));
out:
	ttrace->entry_pending = false;
	err = 0;
out_put:
	thread__put(thread);
	return err;
}

static int trace__vfs_getname(struct trace *trace, struct perf_evsel *evsel,
			      union perf_event *event __maybe_unused,
			      struct perf_sample *sample)
{
	struct thread *thread = machine__findnew_thread(trace->host, sample->pid, sample->tid);
	struct thread_trace *ttrace;
	size_t filename_len, entry_str_len, to_move;
	ssize_t remaining_space;
	char *pos;
	const char *filename = perf_evsel__rawptr(evsel, sample, "pathname");

	if (!thread)
		goto out;

	ttrace = thread__priv(thread);
	if (!ttrace)
		goto out_put;

	filename_len = strlen(filename);
	if (filename_len == 0)
		goto out_put;

	if (ttrace->filename.namelen < filename_len) {
		char *f = realloc(ttrace->filename.name, filename_len + 1);

		if (f == NULL)
			goto out_put;

		ttrace->filename.namelen = filename_len;
		ttrace->filename.name = f;
	}

	strcpy(ttrace->filename.name, filename);
	ttrace->filename.pending_open = true;

	if (!ttrace->filename.ptr)
		goto out_put;

	entry_str_len = strlen(ttrace->entry_str);
	remaining_space = trace__entry_str_size - entry_str_len - 1; /* \0 */
	if (remaining_space <= 0)
		goto out_put;

	if (filename_len > (size_t)remaining_space) {
		filename += filename_len - remaining_space;
		filename_len = remaining_space;
	}

	to_move = entry_str_len - ttrace->filename.entry_str_pos + 1; /* \0 */
	pos = ttrace->entry_str + ttrace->filename.entry_str_pos;
	memmove(pos + filename_len, pos, to_move);
	memcpy(pos, filename, filename_len);

	ttrace->filename.ptr = 0;
	ttrace->filename.entry_str_pos = 0;
out_put:
	thread__put(thread);
out:
	return 0;
}

static int trace__sched_stat_runtime(struct trace *trace, struct perf_evsel *evsel,
				     union perf_event *event __maybe_unused,
				     struct perf_sample *sample)
{
        u64 runtime = perf_evsel__intval(evsel, sample, "runtime");
	double runtime_ms = (double)runtime / NSEC_PER_MSEC;
	struct thread *thread = machine__findnew_thread(trace->host,
							sample->pid,
							sample->tid);
	struct thread_trace *ttrace = thread__trace(thread, trace->output);

	if (ttrace == NULL)
		goto out_dump;

	ttrace->runtime_ms += runtime_ms;
	trace->runtime_ms += runtime_ms;
out_put:
	thread__put(thread);
	return 0;

out_dump:
	fprintf(trace->output, "%s: comm=%s,pid=%u,runtime=%" PRIu64 ",vruntime=%" PRIu64 ")\n",
	       evsel->name,
	       perf_evsel__strval(evsel, sample, "comm"),
	       (pid_t)perf_evsel__intval(evsel, sample, "pid"),
	       runtime,
	       perf_evsel__intval(evsel, sample, "vruntime"));
	goto out_put;
}

static int bpf_output__printer(enum binary_printer_ops op,
			       unsigned int val, void *extra __maybe_unused, FILE *fp)
{
	unsigned char ch = (unsigned char)val;

	switch (op) {
	case BINARY_PRINT_CHAR_DATA:
		return fprintf(fp, "%c", isprint(ch) ? ch : '.');
	case BINARY_PRINT_DATA_BEGIN:
	case BINARY_PRINT_LINE_BEGIN:
	case BINARY_PRINT_ADDR:
	case BINARY_PRINT_NUM_DATA:
	case BINARY_PRINT_NUM_PAD:
	case BINARY_PRINT_SEP:
	case BINARY_PRINT_CHAR_PAD:
	case BINARY_PRINT_LINE_END:
	case BINARY_PRINT_DATA_END:
	default:
		break;
	}

	return 0;
}

static void bpf_output__fprintf(struct trace *trace,
				struct perf_sample *sample)
{
	binary__fprintf(sample->raw_data, sample->raw_size, 8,
			bpf_output__printer, NULL, trace->output);
	++trace->nr_events_printed;
}

static int trace__event_handler(struct trace *trace, struct perf_evsel *evsel,
				union perf_event *event __maybe_unused,
				struct perf_sample *sample)
{
	struct thread *thread;
	int callchain_ret = 0;
	/*
	 * Check if we called perf_evsel__disable(evsel) due to, for instance,
	 * this event's max_events having been hit and this is an entry coming
	 * from the ring buffer that we should discard, since the max events
	 * have already been considered/printed.
	 */
	if (evsel->disabled)
		return 0;

	thread = machine__findnew_thread(trace->host, sample->pid, sample->tid);

	if (sample->callchain) {
		callchain_ret = trace__resolve_callchain(trace, evsel, sample, &callchain_cursor);
		if (callchain_ret == 0) {
			if (callchain_cursor.nr < trace->min_stack)
				goto out;
			callchain_ret = 1;
		}
	}

	trace__printf_interrupted_entry(trace);
	trace__fprintf_tstamp(trace, sample->time, trace->output);

	if (trace->trace_syscalls && trace->show_duration)
		fprintf(trace->output, "(         ): ");

	if (thread)
		trace__fprintf_comm_tid(trace, thread, trace->output);

	if (evsel == trace->syscalls.events.augmented) {
		int id = perf_evsel__sc_tp_uint(evsel, id, sample);
		struct syscall *sc = trace__syscall_info(trace, evsel, id);

		if (sc) {
			fprintf(trace->output, "%s(", sc->name);
			trace__fprintf_sys_enter(trace, evsel, sample);
			fputc(')', trace->output);
			goto newline;
		}

		/*
		 * XXX: Not having the associated syscall info or not finding/adding
		 * 	the thread should never happen, but if it does...
		 * 	fall thru and print it as a bpf_output event.
		 */
	}

	fprintf(trace->output, "%s:", evsel->name);

	if (perf_evsel__is_bpf_output(evsel)) {
		bpf_output__fprintf(trace, sample);
	} else if (evsel->tp_format) {
		if (strncmp(evsel->tp_format->name, "sys_enter_", 10) ||
		    trace__fprintf_sys_enter(trace, evsel, sample)) {
			event_format__fprintf(evsel->tp_format, sample->cpu,
					      sample->raw_data, sample->raw_size,
					      trace->output);
			++trace->nr_events_printed;

			if (evsel->max_events != ULONG_MAX && ++evsel->nr_events_printed == evsel->max_events) {
				perf_evsel__disable(evsel);
				perf_evsel__close(evsel);
			}
		}
	}

newline:
	fprintf(trace->output, "\n");

	if (callchain_ret > 0)
		trace__fprintf_callchain(trace, sample);
	else if (callchain_ret < 0)
		pr_err("Problem processing %s callchain, skipping...\n", perf_evsel__name(evsel));
out:
	thread__put(thread);
	return 0;
}

static void print_location(FILE *f, struct perf_sample *sample,
			   struct addr_location *al,
			   bool print_dso, bool print_sym)
{

	if ((verbose > 0 || print_dso) && al->map)
		fprintf(f, "%s@", al->map->dso->long_name);

	if ((verbose > 0 || print_sym) && al->sym)
		fprintf(f, "%s+0x%" PRIx64, al->sym->name,
			al->addr - al->sym->start);
	else if (al->map)
		fprintf(f, "0x%" PRIx64, al->addr);
	else
		fprintf(f, "0x%" PRIx64, sample->addr);
}

static int trace__pgfault(struct trace *trace,
			  struct perf_evsel *evsel,
			  union perf_event *event __maybe_unused,
			  struct perf_sample *sample)
{
	struct thread *thread;
	struct addr_location al;
	char map_type = 'd';
	struct thread_trace *ttrace;
	int err = -1;
	int callchain_ret = 0;

	thread = machine__findnew_thread(trace->host, sample->pid, sample->tid);

	if (sample->callchain) {
		callchain_ret = trace__resolve_callchain(trace, evsel, sample, &callchain_cursor);
		if (callchain_ret == 0) {
			if (callchain_cursor.nr < trace->min_stack)
				goto out_put;
			callchain_ret = 1;
		}
	}

	ttrace = thread__trace(thread, trace->output);
	if (ttrace == NULL)
		goto out_put;

	if (evsel->attr.config == PERF_COUNT_SW_PAGE_FAULTS_MAJ)
		ttrace->pfmaj++;
	else
		ttrace->pfmin++;

	if (trace->summary_only)
		goto out;

	thread__find_symbol(thread, sample->cpumode, sample->ip, &al);

	trace__fprintf_entry_head(trace, thread, 0, true, sample->time, trace->output);

	fprintf(trace->output, "%sfault [",
		evsel->attr.config == PERF_COUNT_SW_PAGE_FAULTS_MAJ ?
		"maj" : "min");

	print_location(trace->output, sample, &al, false, true);

	fprintf(trace->output, "] => ");

	thread__find_symbol(thread, sample->cpumode, sample->addr, &al);

	if (!al.map) {
		thread__find_symbol(thread, sample->cpumode, sample->addr, &al);

		if (al.map)
			map_type = 'x';
		else
			map_type = '?';
	}

	print_location(trace->output, sample, &al, true, false);

	fprintf(trace->output, " (%c%c)\n", map_type, al.level);

	if (callchain_ret > 0)
		trace__fprintf_callchain(trace, sample);
	else if (callchain_ret < 0)
		pr_err("Problem processing %s callchain, skipping...\n", perf_evsel__name(evsel));

	++trace->nr_events_printed;
out:
	err = 0;
out_put:
	thread__put(thread);
	return err;
}

static void trace__set_base_time(struct trace *trace,
				 struct perf_evsel *evsel,
				 struct perf_sample *sample)
{
	/*
	 * BPF events were not setting PERF_SAMPLE_TIME, so be more robust
	 * and don't use sample->time unconditionally, we may end up having
	 * some other event in the future without PERF_SAMPLE_TIME for good
	 * reason, i.e. we may not be interested in its timestamps, just in
	 * it taking place, picking some piece of information when it
	 * appears in our event stream (vfs_getname comes to mind).
	 */
	if (trace->base_time == 0 && !trace->full_time &&
	    (evsel->attr.sample_type & PERF_SAMPLE_TIME))
		trace->base_time = sample->time;
}

static int trace__process_sample(struct perf_tool *tool,
				 union perf_event *event,
				 struct perf_sample *sample,
				 struct perf_evsel *evsel,
				 struct machine *machine __maybe_unused)
{
	struct trace *trace = container_of(tool, struct trace, tool);
	struct thread *thread;
	int err = 0;

	tracepoint_handler handler = evsel->handler;

	thread = machine__findnew_thread(trace->host, sample->pid, sample->tid);
	if (thread && thread__is_filtered(thread))
		goto out;

	trace__set_base_time(trace, evsel, sample);

	if (handler) {
		++trace->nr_events;
		handler(trace, evsel, event, sample);
	}
out:
	thread__put(thread);
	return err;
}

static int trace__record(struct trace *trace, int argc, const char **argv)
{
	unsigned int rec_argc, i, j;
	const char **rec_argv;
	const char * const record_args[] = {
		"record",
		"-R",
		"-m", "1024",
		"-c", "1",
	};

	const char * const sc_args[] = { "-e", };
	unsigned int sc_args_nr = ARRAY_SIZE(sc_args);
	const char * const majpf_args[] = { "-e", "major-faults" };
	unsigned int majpf_args_nr = ARRAY_SIZE(majpf_args);
	const char * const minpf_args[] = { "-e", "minor-faults" };
	unsigned int minpf_args_nr = ARRAY_SIZE(minpf_args);

	/* +1 is for the event string below */
	rec_argc = ARRAY_SIZE(record_args) + sc_args_nr + 1 +
		majpf_args_nr + minpf_args_nr + argc;
	rec_argv = calloc(rec_argc + 1, sizeof(char *));

	if (rec_argv == NULL)
		return -ENOMEM;

	j = 0;
	for (i = 0; i < ARRAY_SIZE(record_args); i++)
		rec_argv[j++] = record_args[i];

	if (trace->trace_syscalls) {
		for (i = 0; i < sc_args_nr; i++)
			rec_argv[j++] = sc_args[i];

		/* event string may be different for older kernels - e.g., RHEL6 */
		if (is_valid_tracepoint("raw_syscalls:sys_enter"))
			rec_argv[j++] = "raw_syscalls:sys_enter,raw_syscalls:sys_exit";
		else if (is_valid_tracepoint("syscalls:sys_enter"))
			rec_argv[j++] = "syscalls:sys_enter,syscalls:sys_exit";
		else {
			pr_err("Neither raw_syscalls nor syscalls events exist.\n");
			free(rec_argv);
			return -1;
		}
	}

	if (trace->trace_pgfaults & TRACE_PFMAJ)
		for (i = 0; i < majpf_args_nr; i++)
			rec_argv[j++] = majpf_args[i];

	if (trace->trace_pgfaults & TRACE_PFMIN)
		for (i = 0; i < minpf_args_nr; i++)
			rec_argv[j++] = minpf_args[i];

	for (i = 0; i < (unsigned int)argc; i++)
		rec_argv[j++] = argv[i];

	return cmd_record(j, rec_argv);
}

static size_t trace__fprintf_thread_summary(struct trace *trace, FILE *fp);

static bool perf_evlist__add_vfs_getname(struct perf_evlist *evlist)
{
	bool found = false;
	struct perf_evsel *evsel, *tmp;
	struct parse_events_error err = { .idx = 0, };
	int ret = parse_events(evlist, "probe:vfs_getname*", &err);

	if (ret)
		return false;

	evlist__for_each_entry_safe(evlist, evsel, tmp) {
		if (!strstarts(perf_evsel__name(evsel), "probe:vfs_getname"))
			continue;

		if (perf_evsel__field(evsel, "pathname")) {
			evsel->handler = trace__vfs_getname;
			found = true;
			continue;
		}

		list_del_init(&evsel->node);
		evsel->evlist = NULL;
		perf_evsel__delete(evsel);
	}

	return found;
}

static struct perf_evsel *perf_evsel__new_pgfault(u64 config)
{
	struct perf_evsel *evsel;
	struct perf_event_attr attr = {
		.type = PERF_TYPE_SOFTWARE,
		.mmap_data = 1,
	};

	attr.config = config;
	attr.sample_period = 1;

	event_attr_init(&attr);

	evsel = perf_evsel__new(&attr);
	if (evsel)
		evsel->handler = trace__pgfault;

	return evsel;
}

static void trace__handle_event(struct trace *trace, union perf_event *event, struct perf_sample *sample)
{
	const u32 type = event->header.type;
	struct perf_evsel *evsel;

	if (type != PERF_RECORD_SAMPLE) {
		trace__process_event(trace, trace->host, event, sample);
		return;
	}

	evsel = perf_evlist__id2evsel(trace->evlist, sample->id);
	if (evsel == NULL) {
		fprintf(trace->output, "Unknown tp ID %" PRIu64 ", skipping...\n", sample->id);
		return;
	}

	trace__set_base_time(trace, evsel, sample);

	if (evsel->attr.type == PERF_TYPE_TRACEPOINT &&
	    sample->raw_data == NULL) {
		fprintf(trace->output, "%s sample with no payload for tid: %d, cpu %d, raw_size=%d, skipping...\n",
		       perf_evsel__name(evsel), sample->tid,
		       sample->cpu, sample->raw_size);
	} else {
		tracepoint_handler handler = evsel->handler;
		handler(trace, evsel, event, sample);
	}

	if (trace->nr_events_printed >= trace->max_events && trace->max_events != ULONG_MAX)
		interrupted = true;
}

static int trace__add_syscall_newtp(struct trace *trace)
{
	int ret = -1;
	struct perf_evlist *evlist = trace->evlist;
	struct perf_evsel *sys_enter, *sys_exit;

	sys_enter = perf_evsel__raw_syscall_newtp("sys_enter", trace__sys_enter);
	if (sys_enter == NULL)
		goto out;

	if (perf_evsel__init_sc_tp_ptr_field(sys_enter, args))
		goto out_delete_sys_enter;

	sys_exit = perf_evsel__raw_syscall_newtp("sys_exit", trace__sys_exit);
	if (sys_exit == NULL)
		goto out_delete_sys_enter;

	if (perf_evsel__init_sc_tp_uint_field(sys_exit, ret))
		goto out_delete_sys_exit;

	perf_evsel__config_callchain(sys_enter, &trace->opts, &callchain_param);
	perf_evsel__config_callchain(sys_exit, &trace->opts, &callchain_param);

	perf_evlist__add(evlist, sys_enter);
	perf_evlist__add(evlist, sys_exit);

	if (callchain_param.enabled && !trace->kernel_syscallchains) {
		/*
		 * We're interested only in the user space callchain
		 * leading to the syscall, allow overriding that for
		 * debugging reasons using --kernel_syscall_callchains
		 */
		sys_exit->attr.exclude_callchain_kernel = 1;
	}

	trace->syscalls.events.sys_enter = sys_enter;
	trace->syscalls.events.sys_exit  = sys_exit;

	ret = 0;
out:
	return ret;

out_delete_sys_exit:
	perf_evsel__delete_priv(sys_exit);
out_delete_sys_enter:
	perf_evsel__delete_priv(sys_enter);
	goto out;
}

static int trace__set_ev_qualifier_tp_filter(struct trace *trace)
{
	int err = -1;
	struct perf_evsel *sys_exit;
	char *filter = asprintf_expr_inout_ints("id", !trace->not_ev_qualifier,
						trace->ev_qualifier_ids.nr,
						trace->ev_qualifier_ids.entries);

	if (filter == NULL)
		goto out_enomem;

	if (!perf_evsel__append_tp_filter(trace->syscalls.events.sys_enter,
					  filter)) {
		sys_exit = trace->syscalls.events.sys_exit;
		err = perf_evsel__append_tp_filter(sys_exit, filter);
	}

	free(filter);
out:
	return err;
out_enomem:
	errno = ENOMEM;
	goto out;
}

#ifdef HAVE_LIBBPF_SUPPORT
static int trace__set_ev_qualifier_bpf_filter(struct trace *trace)
{
	int fd = bpf_map__fd(trace->syscalls.map);
	struct bpf_map_syscall_entry value = {
		.enabled = !trace->not_ev_qualifier,
	};
	int err = 0;
	size_t i;

	for (i = 0; i < trace->ev_qualifier_ids.nr; ++i) {
		int key = trace->ev_qualifier_ids.entries[i];

		err = bpf_map_update_elem(fd, &key, &value, BPF_EXIST);
		if (err)
			break;
	}

	return err;
}

static int __trace__init_syscalls_bpf_map(struct trace *trace, bool enabled)
{
	int fd = bpf_map__fd(trace->syscalls.map);
	struct bpf_map_syscall_entry value = {
		.enabled = enabled,
	};
	int err = 0, key;

	for (key = 0; key < trace->sctbl->syscalls.nr_entries; ++key) {
		err = bpf_map_update_elem(fd, &key, &value, BPF_ANY);
		if (err)
			break;
	}

	return err;
}

static int trace__init_syscalls_bpf_map(struct trace *trace)
{
	bool enabled = true;

	if (trace->ev_qualifier_ids.nr)
		enabled = trace->not_ev_qualifier;

	return __trace__init_syscalls_bpf_map(trace, enabled);
}
#else
static int trace__set_ev_qualifier_bpf_filter(struct trace *trace __maybe_unused)
{
	return 0;
}

static int trace__init_syscalls_bpf_map(struct trace *trace __maybe_unused)
{
	return 0;
}
#endif // HAVE_LIBBPF_SUPPORT

static int trace__set_ev_qualifier_filter(struct trace *trace)
{
	if (trace->syscalls.map)
		return trace__set_ev_qualifier_bpf_filter(trace);
	if (trace->syscalls.events.sys_enter)
		return trace__set_ev_qualifier_tp_filter(trace);
	return 0;
}

static int bpf_map__set_filter_pids(struct bpf_map *map __maybe_unused,
				    size_t npids __maybe_unused, pid_t *pids __maybe_unused)
{
	int err = 0;
#ifdef HAVE_LIBBPF_SUPPORT
	bool value = true;
	int map_fd = bpf_map__fd(map);
	size_t i;

	for (i = 0; i < npids; ++i) {
		err = bpf_map_update_elem(map_fd, &pids[i], &value, BPF_ANY);
		if (err)
			break;
	}
#endif
	return err;
}

static int trace__set_filter_loop_pids(struct trace *trace)
{
	unsigned int nr = 1, err;
	pid_t pids[32] = {
		getpid(),
	};
	struct thread *thread = machine__find_thread(trace->host, pids[0], pids[0]);

	while (thread && nr < ARRAY_SIZE(pids)) {
		struct thread *parent = machine__find_thread(trace->host, thread->ppid, thread->ppid);

		if (parent == NULL)
			break;

		if (!strcmp(thread__comm_str(parent), "sshd")) {
			pids[nr++] = parent->tid;
			break;
		}
		thread = parent;
	}

	err = perf_evlist__set_tp_filter_pids(trace->evlist, nr, pids);
	if (!err && trace->filter_pids.map)
		err = bpf_map__set_filter_pids(trace->filter_pids.map, nr, pids);

	return err;
}

static int trace__set_filter_pids(struct trace *trace)
{
	int err = 0;
	/*
	 * Better not use !target__has_task() here because we need to cover the
	 * case where no threads were specified in the command line, but a
	 * workload was, and in that case we will fill in the thread_map when
	 * we fork the workload in perf_evlist__prepare_workload.
	 */
	if (trace->filter_pids.nr > 0) {
		err = perf_evlist__set_tp_filter_pids(trace->evlist, trace->filter_pids.nr,
						      trace->filter_pids.entries);
		if (!err && trace->filter_pids.map) {
			err = bpf_map__set_filter_pids(trace->filter_pids.map, trace->filter_pids.nr,
						       trace->filter_pids.entries);
		}
	} else if (thread_map__pid(trace->evlist->threads, 0) == -1) {
		err = trace__set_filter_loop_pids(trace);
	}

	return err;
}

static int __trace__deliver_event(struct trace *trace, union perf_event *event)
{
	struct perf_evlist *evlist = trace->evlist;
	struct perf_sample sample;
	int err;

	err = perf_evlist__parse_sample(evlist, event, &sample);
	if (err)
		fprintf(trace->output, "Can't parse sample, err = %d, skipping...\n", err);
	else
		trace__handle_event(trace, event, &sample);

	return 0;
}

static int __trace__flush_events(struct trace *trace)
{
	u64 first = ordered_events__first_time(&trace->oe.data);
	u64 flush = trace->oe.last - NSEC_PER_SEC;

	/* Is there some thing to flush.. */
	if (first && first < flush)
		return ordered_events__flush_time(&trace->oe.data, flush);

	return 0;
}

static int trace__flush_events(struct trace *trace)
{
	return !trace->sort_events ? 0 : __trace__flush_events(trace);
}

static int trace__deliver_event(struct trace *trace, union perf_event *event)
{
	int err;

	if (!trace->sort_events)
		return __trace__deliver_event(trace, event);

	err = perf_evlist__parse_sample_timestamp(trace->evlist, event, &trace->oe.last);
	if (err && err != -1)
		return err;

	err = ordered_events__queue(&trace->oe.data, event, trace->oe.last, 0);
	if (err)
		return err;

	return trace__flush_events(trace);
}

static int ordered_events__deliver_event(struct ordered_events *oe,
					 struct ordered_event *event)
{
	struct trace *trace = container_of(oe, struct trace, oe.data);

	return __trace__deliver_event(trace, event->event);
}

static int trace__run(struct trace *trace, int argc, const char **argv)
{
	struct perf_evlist *evlist = trace->evlist;
	struct perf_evsel *evsel, *pgfault_maj = NULL, *pgfault_min = NULL;
	int err = -1, i;
	unsigned long before;
	const bool forks = argc > 0;
	bool draining = false;

	trace->live = true;

	if (!trace->raw_augmented_syscalls) {
		if (trace->trace_syscalls && trace__add_syscall_newtp(trace))
			goto out_error_raw_syscalls;

		if (trace->trace_syscalls)
			trace->vfs_getname = perf_evlist__add_vfs_getname(evlist);
	}

	if ((trace->trace_pgfaults & TRACE_PFMAJ)) {
		pgfault_maj = perf_evsel__new_pgfault(PERF_COUNT_SW_PAGE_FAULTS_MAJ);
		if (pgfault_maj == NULL)
			goto out_error_mem;
		perf_evsel__config_callchain(pgfault_maj, &trace->opts, &callchain_param);
		perf_evlist__add(evlist, pgfault_maj);
	}

	if ((trace->trace_pgfaults & TRACE_PFMIN)) {
		pgfault_min = perf_evsel__new_pgfault(PERF_COUNT_SW_PAGE_FAULTS_MIN);
		if (pgfault_min == NULL)
			goto out_error_mem;
		perf_evsel__config_callchain(pgfault_min, &trace->opts, &callchain_param);
		perf_evlist__add(evlist, pgfault_min);
	}

	if (trace->sched &&
	    perf_evlist__add_newtp(evlist, "sched", "sched_stat_runtime",
				   trace__sched_stat_runtime))
		goto out_error_sched_stat_runtime;

	/*
	 * If a global cgroup was set, apply it to all the events without an
	 * explicit cgroup. I.e.:
	 *
	 * 	trace -G A -e sched:*switch
	 *
	 * Will set all raw_syscalls:sys_{enter,exit}, pgfault, vfs_getname, etc
	 * _and_ sched:sched_switch to the 'A' cgroup, while:
	 *
	 * trace -e sched:*switch -G A
	 *
	 * will only set the sched:sched_switch event to the 'A' cgroup, all the
	 * other events (raw_syscalls:sys_{enter,exit}, etc are left "without"
	 * a cgroup (on the root cgroup, sys wide, etc).
	 *
	 * Multiple cgroups:
	 *
	 * trace -G A -e sched:*switch -G B
	 *
	 * the syscall ones go to the 'A' cgroup, the sched:sched_switch goes
	 * to the 'B' cgroup.
	 *
	 * evlist__set_default_cgroup() grabs a reference of the passed cgroup
	 * only for the evsels still without a cgroup, i.e. evsel->cgroup == NULL.
	 */
	if (trace->cgroup)
		evlist__set_default_cgroup(trace->evlist, trace->cgroup);

	err = perf_evlist__create_maps(evlist, &trace->opts.target);
	if (err < 0) {
		fprintf(trace->output, "Problems parsing the target to trace, check your options!\n");
		goto out_delete_evlist;
	}

	err = trace__symbols_init(trace, evlist);
	if (err < 0) {
		fprintf(trace->output, "Problems initializing symbol libraries!\n");
		goto out_delete_evlist;
	}

	perf_evlist__config(evlist, &trace->opts, &callchain_param);

	signal(SIGCHLD, sig_handler);
	signal(SIGINT, sig_handler);

	if (forks) {
		err = perf_evlist__prepare_workload(evlist, &trace->opts.target,
						    argv, false, NULL);
		if (err < 0) {
			fprintf(trace->output, "Couldn't run the workload!\n");
			goto out_delete_evlist;
		}
	}

	err = perf_evlist__open(evlist);
	if (err < 0)
		goto out_error_open;

	err = bpf__apply_obj_config();
	if (err) {
		char errbuf[BUFSIZ];

		bpf__strerror_apply_obj_config(err, errbuf, sizeof(errbuf));
		pr_err("ERROR: Apply config to BPF failed: %s\n",
			 errbuf);
		goto out_error_open;
	}

	err = trace__set_filter_pids(trace);
	if (err < 0)
		goto out_error_mem;

	if (trace->syscalls.map)
		trace__init_syscalls_bpf_map(trace);

	if (trace->ev_qualifier_ids.nr > 0) {
		err = trace__set_ev_qualifier_filter(trace);
		if (err < 0)
			goto out_errno;

		if (trace->syscalls.events.sys_exit) {
			pr_debug("event qualifier tracepoint filter: %s\n",
				 trace->syscalls.events.sys_exit->filter);
		}
	}

	err = perf_evlist__apply_filters(evlist, &evsel);
	if (err < 0)
		goto out_error_apply_filters;

	err = perf_evlist__mmap(evlist, trace->opts.mmap_pages);
	if (err < 0)
		goto out_error_mmap;

	if (!target__none(&trace->opts.target) && !trace->opts.initial_delay)
		perf_evlist__enable(evlist);

	if (forks)
		perf_evlist__start_workload(evlist);

	if (trace->opts.initial_delay) {
		usleep(trace->opts.initial_delay * 1000);
		perf_evlist__enable(evlist);
	}

	trace->multiple_threads = thread_map__pid(evlist->threads, 0) == -1 ||
				  evlist->threads->nr > 1 ||
				  perf_evlist__first(evlist)->attr.inherit;

	/*
	 * Now that we already used evsel->attr to ask the kernel to setup the
	 * events, lets reuse evsel->attr.sample_max_stack as the limit in
	 * trace__resolve_callchain(), allowing per-event max-stack settings
	 * to override an explicitly set --max-stack global setting.
	 */
	evlist__for_each_entry(evlist, evsel) {
		if (evsel__has_callchain(evsel) &&
		    evsel->attr.sample_max_stack == 0)
			evsel->attr.sample_max_stack = trace->max_stack;
	}
again:
	before = trace->nr_events;

	for (i = 0; i < evlist->nr_mmaps; i++) {
		union perf_event *event;
		struct perf_mmap *md;

		md = &evlist->mmap[i];
		if (perf_mmap__read_init(md) < 0)
			continue;

		while ((event = perf_mmap__read_event(md)) != NULL) {
			++trace->nr_events;

			err = trace__deliver_event(trace, event);
			if (err)
				goto out_disable;

			perf_mmap__consume(md);

			if (interrupted)
				goto out_disable;

			if (done && !draining) {
				perf_evlist__disable(evlist);
				draining = true;
			}
		}
		perf_mmap__read_done(md);
	}

	if (trace->nr_events == before) {
		int timeout = done ? 100 : -1;

		if (!draining && perf_evlist__poll(evlist, timeout) > 0) {
			if (perf_evlist__filter_pollfd(evlist, POLLERR | POLLHUP | POLLNVAL) == 0)
				draining = true;

			goto again;
		} else {
			if (trace__flush_events(trace))
				goto out_disable;
		}
	} else {
		goto again;
	}

out_disable:
	thread__zput(trace->current);

	perf_evlist__disable(evlist);

	if (trace->sort_events)
		ordered_events__flush(&trace->oe.data, OE_FLUSH__FINAL);

	if (!err) {
		if (trace->summary)
			trace__fprintf_thread_summary(trace, trace->output);

		if (trace->show_tool_stats) {
			fprintf(trace->output, "Stats:\n "
					       " vfs_getname : %" PRIu64 "\n"
					       " proc_getname: %" PRIu64 "\n",
				trace->stats.vfs_getname,
				trace->stats.proc_getname);
		}
	}

out_delete_evlist:
	trace__symbols__exit(trace);

	perf_evlist__delete(evlist);
	cgroup__put(trace->cgroup);
	trace->evlist = NULL;
	trace->live = false;
	return err;
{
	char errbuf[BUFSIZ];

out_error_sched_stat_runtime:
	tracing_path__strerror_open_tp(errno, errbuf, sizeof(errbuf), "sched", "sched_stat_runtime");
	goto out_error;

out_error_raw_syscalls:
	tracing_path__strerror_open_tp(errno, errbuf, sizeof(errbuf), "raw_syscalls", "sys_(enter|exit)");
	goto out_error;

out_error_mmap:
	perf_evlist__strerror_mmap(evlist, errno, errbuf, sizeof(errbuf));
	goto out_error;

out_error_open:
	perf_evlist__strerror_open(evlist, errno, errbuf, sizeof(errbuf));

out_error:
	fprintf(trace->output, "%s\n", errbuf);
	goto out_delete_evlist;

out_error_apply_filters:
	fprintf(trace->output,
		"Failed to set filter \"%s\" on event %s with %d (%s)\n",
		evsel->filter, perf_evsel__name(evsel), errno,
		str_error_r(errno, errbuf, sizeof(errbuf)));
	goto out_delete_evlist;
}
out_error_mem:
	fprintf(trace->output, "Not enough memory to run!\n");
	goto out_delete_evlist;

out_errno:
	fprintf(trace->output, "errno=%d,%s\n", errno, strerror(errno));
	goto out_delete_evlist;
}

static int trace__replay(struct trace *trace)
{
	const struct perf_evsel_str_handler handlers[] = {
		{ "probe:vfs_getname",	     trace__vfs_getname, },
	};
	struct perf_data data = {
		.file      = {
			.path = input_name,
		},
		.mode      = PERF_DATA_MODE_READ,
		.force     = trace->force,
	};
	struct perf_session *session;
	struct perf_evsel *evsel;
	int err = -1;

	trace->tool.sample	  = trace__process_sample;
	trace->tool.mmap	  = perf_event__process_mmap;
	trace->tool.mmap2	  = perf_event__process_mmap2;
	trace->tool.comm	  = perf_event__process_comm;
	trace->tool.exit	  = perf_event__process_exit;
	trace->tool.fork	  = perf_event__process_fork;
	trace->tool.attr	  = perf_event__process_attr;
	trace->tool.tracing_data  = perf_event__process_tracing_data;
	trace->tool.build_id	  = perf_event__process_build_id;
	trace->tool.namespaces	  = perf_event__process_namespaces;

	trace->tool.ordered_events = true;
	trace->tool.ordering_requires_timestamps = true;

	/* add tid to output */
	trace->multiple_threads = true;

	session = perf_session__new(&data, false, &trace->tool);
	if (session == NULL)
		return -1;

	if (trace->opts.target.pid)
		symbol_conf.pid_list_str = strdup(trace->opts.target.pid);

	if (trace->opts.target.tid)
		symbol_conf.tid_list_str = strdup(trace->opts.target.tid);

	if (symbol__init(&session->header.env) < 0)
		goto out;

	trace->host = &session->machines.host;

	err = perf_session__set_tracepoints_handlers(session, handlers);
	if (err)
		goto out;

	evsel = perf_evlist__find_tracepoint_by_name(session->evlist,
						     "raw_syscalls:sys_enter");
	/* older kernels have syscalls tp versus raw_syscalls */
	if (evsel == NULL)
		evsel = perf_evlist__find_tracepoint_by_name(session->evlist,
							     "syscalls:sys_enter");

	if (evsel &&
	    (perf_evsel__init_raw_syscall_tp(evsel, trace__sys_enter) < 0 ||
	    perf_evsel__init_sc_tp_ptr_field(evsel, args))) {
		pr_err("Error during initialize raw_syscalls:sys_enter event\n");
		goto out;
	}

	evsel = perf_evlist__find_tracepoint_by_name(session->evlist,
						     "raw_syscalls:sys_exit");
	if (evsel == NULL)
		evsel = perf_evlist__find_tracepoint_by_name(session->evlist,
							     "syscalls:sys_exit");
	if (evsel &&
	    (perf_evsel__init_raw_syscall_tp(evsel, trace__sys_exit) < 0 ||
	    perf_evsel__init_sc_tp_uint_field(evsel, ret))) {
		pr_err("Error during initialize raw_syscalls:sys_exit event\n");
		goto out;
	}

	evlist__for_each_entry(session->evlist, evsel) {
		if (evsel->attr.type == PERF_TYPE_SOFTWARE &&
		    (evsel->attr.config == PERF_COUNT_SW_PAGE_FAULTS_MAJ ||
		     evsel->attr.config == PERF_COUNT_SW_PAGE_FAULTS_MIN ||
		     evsel->attr.config == PERF_COUNT_SW_PAGE_FAULTS))
			evsel->handler = trace__pgfault;
	}

	setup_pager();

	err = perf_session__process_events(session);
	if (err)
		pr_err("Failed to process events, error %d", err);

	else if (trace->summary)
		trace__fprintf_thread_summary(trace, trace->output);

out:
	perf_session__delete(session);

	return err;
}

static size_t trace__fprintf_threads_header(FILE *fp)
{
	size_t printed;

	printed  = fprintf(fp, "\n Summary of events:\n\n");

	return printed;
}

DEFINE_RESORT_RB(syscall_stats, a->msecs > b->msecs,
	struct stats 	*stats;
	double		msecs;
	int		syscall;
)
{
	struct int_node *source = rb_entry(nd, struct int_node, rb_node);
	struct stats *stats = source->priv;

	entry->syscall = source->i;
	entry->stats   = stats;
	entry->msecs   = stats ? (u64)stats->n * (avg_stats(stats) / NSEC_PER_MSEC) : 0;
}

static size_t thread__dump_stats(struct thread_trace *ttrace,
				 struct trace *trace, FILE *fp)
{
	size_t printed = 0;
	struct syscall *sc;
	struct rb_node *nd;
	DECLARE_RESORT_RB_INTLIST(syscall_stats, ttrace->syscall_stats);

	if (syscall_stats == NULL)
		return 0;

	printed += fprintf(fp, "\n");

	printed += fprintf(fp, "   syscall            calls    total       min       avg       max      stddev\n");
	printed += fprintf(fp, "                               (msec)    (msec)    (msec)    (msec)        (%%)\n");
	printed += fprintf(fp, "   --------------- -------- --------- --------- --------- ---------     ------\n");

	resort_rb__for_each_entry(nd, syscall_stats) {
		struct stats *stats = syscall_stats_entry->stats;
		if (stats) {
			double min = (double)(stats->min) / NSEC_PER_MSEC;
			double max = (double)(stats->max) / NSEC_PER_MSEC;
			double avg = avg_stats(stats);
			double pct;
			u64 n = (u64) stats->n;

			pct = avg ? 100.0 * stddev_stats(stats)/avg : 0.0;
			avg /= NSEC_PER_MSEC;

			sc = &trace->syscalls.table[syscall_stats_entry->syscall];
			printed += fprintf(fp, "   %-15s", sc->name);
			printed += fprintf(fp, " %8" PRIu64 " %9.3f %9.3f %9.3f",
					   n, syscall_stats_entry->msecs, min, avg);
			printed += fprintf(fp, " %9.3f %9.2f%%\n", max, pct);
		}
	}

	resort_rb__delete(syscall_stats);
	printed += fprintf(fp, "\n\n");

	return printed;
}

static size_t trace__fprintf_thread(FILE *fp, struct thread *thread, struct trace *trace)
{
	size_t printed = 0;
	struct thread_trace *ttrace = thread__priv(thread);
	double ratio;

	if (ttrace == NULL)
		return 0;

	ratio = (double)ttrace->nr_events / trace->nr_events * 100.0;

	printed += fprintf(fp, " %s (%d), ", thread__comm_str(thread), thread->tid);
	printed += fprintf(fp, "%lu events, ", ttrace->nr_events);
	printed += fprintf(fp, "%.1f%%", ratio);
	if (ttrace->pfmaj)
		printed += fprintf(fp, ", %lu majfaults", ttrace->pfmaj);
	if (ttrace->pfmin)
		printed += fprintf(fp, ", %lu minfaults", ttrace->pfmin);
	if (trace->sched)
		printed += fprintf(fp, ", %.3f msec\n", ttrace->runtime_ms);
	else if (fputc('\n', fp) != EOF)
		++printed;

	printed += thread__dump_stats(ttrace, trace, fp);

	return printed;
}

static unsigned long thread__nr_events(struct thread_trace *ttrace)
{
	return ttrace ? ttrace->nr_events : 0;
}

DEFINE_RESORT_RB(threads, (thread__nr_events(a->thread->priv) < thread__nr_events(b->thread->priv)),
	struct thread *thread;
)
{
	entry->thread = rb_entry(nd, struct thread, rb_node);
}

static size_t trace__fprintf_thread_summary(struct trace *trace, FILE *fp)
{
	size_t printed = trace__fprintf_threads_header(fp);
	struct rb_node *nd;
	int i;

	for (i = 0; i < THREADS__TABLE_SIZE; i++) {
		DECLARE_RESORT_RB_MACHINE_THREADS(threads, trace->host, i);

		if (threads == NULL) {
			fprintf(fp, "%s", "Error sorting output by nr_events!\n");
			return 0;
		}

		resort_rb__for_each_entry(nd, threads)
			printed += trace__fprintf_thread(fp, threads_entry->thread, trace);

		resort_rb__delete(threads);
	}
	return printed;
}

static int trace__set_duration(const struct option *opt, const char *str,
			       int unset __maybe_unused)
{
	struct trace *trace = opt->value;

	trace->duration_filter = atof(str);
	return 0;
}

static int trace__set_filter_pids_from_option(const struct option *opt, const char *str,
					      int unset __maybe_unused)
{
	int ret = -1;
	size_t i;
	struct trace *trace = opt->value;
	/*
	 * FIXME: introduce a intarray class, plain parse csv and create a
	 * { int nr, int entries[] } struct...
	 */
	struct intlist *list = intlist__new(str);

	if (list == NULL)
		return -1;

	i = trace->filter_pids.nr = intlist__nr_entries(list) + 1;
	trace->filter_pids.entries = calloc(i, sizeof(pid_t));

	if (trace->filter_pids.entries == NULL)
		goto out;

	trace->filter_pids.entries[0] = getpid();

	for (i = 1; i < trace->filter_pids.nr; ++i)
		trace->filter_pids.entries[i] = intlist__entry(list, i - 1)->i;

	intlist__delete(list);
	ret = 0;
out:
	return ret;
}

static int trace__open_output(struct trace *trace, const char *filename)
{
	struct stat st;

	if (!stat(filename, &st) && st.st_size) {
		char oldname[PATH_MAX];

		scnprintf(oldname, sizeof(oldname), "%s.old", filename);
		unlink(oldname);
		rename(filename, oldname);
	}

	trace->output = fopen(filename, "w");

	return trace->output == NULL ? -errno : 0;
}

static int parse_pagefaults(const struct option *opt, const char *str,
			    int unset __maybe_unused)
{
	int *trace_pgfaults = opt->value;

	if (strcmp(str, "all") == 0)
		*trace_pgfaults |= TRACE_PFMAJ | TRACE_PFMIN;
	else if (strcmp(str, "maj") == 0)
		*trace_pgfaults |= TRACE_PFMAJ;
	else if (strcmp(str, "min") == 0)
		*trace_pgfaults |= TRACE_PFMIN;
	else
		return -1;

	return 0;
}

static void evlist__set_evsel_handler(struct perf_evlist *evlist, void *handler)
{
	struct perf_evsel *evsel;

	evlist__for_each_entry(evlist, evsel)
		evsel->handler = handler;
}

static int evlist__set_syscall_tp_fields(struct perf_evlist *evlist)
{
	struct perf_evsel *evsel;

	evlist__for_each_entry(evlist, evsel) {
		if (evsel->priv || !evsel->tp_format)
			continue;

		if (strcmp(evsel->tp_format->system, "syscalls"))
			continue;

		if (perf_evsel__init_syscall_tp(evsel))
			return -1;

		if (!strncmp(evsel->tp_format->name, "sys_enter_", 10)) {
			struct syscall_tp *sc = evsel->priv;

			if (__tp_field__init_ptr(&sc->args, sc->id.offset + sizeof(u64)))
				return -1;
		} else if (!strncmp(evsel->tp_format->name, "sys_exit_", 9)) {
			struct syscall_tp *sc = evsel->priv;

			if (__tp_field__init_uint(&sc->ret, sizeof(u64), sc->id.offset + sizeof(u64), evsel->needs_swap))
				return -1;
		}
	}

	return 0;
}

/*
 * XXX: Hackish, just splitting the combined -e+--event (syscalls
 * (raw_syscalls:{sys_{enter,exit}} + events (tracepoints, HW, SW, etc) to use
 * existing facilities unchanged (trace->ev_qualifier + parse_options()).
 *
 * It'd be better to introduce a parse_options() variant that would return a
 * list with the terms it didn't match to an event...
 */
static int trace__parse_events_option(const struct option *opt, const char *str,
				      int unset __maybe_unused)
{
	struct trace *trace = (struct trace *)opt->value;
	const char *s = str;
	char *sep = NULL, *lists[2] = { NULL, NULL, };
	int len = strlen(str) + 1, err = -1, list, idx;
	char *strace_groups_dir = system_path(STRACE_GROUPS_DIR);
	char group_name[PATH_MAX];
	struct syscall_fmt *fmt;

	if (strace_groups_dir == NULL)
		return -1;

	if (*s == '!') {
		++s;
		trace->not_ev_qualifier = true;
	}

	while (1) {
		if ((sep = strchr(s, ',')) != NULL)
			*sep = '\0';

		list = 0;
		if (syscalltbl__id(trace->sctbl, s) >= 0 ||
		    syscalltbl__strglobmatch_first(trace->sctbl, s, &idx) >= 0) {
			list = 1;
			goto do_concat;
		}

		fmt = syscall_fmt__find_by_alias(s);
		if (fmt != NULL) {
			list = 1;
			s = fmt->name;
		} else {
			path__join(group_name, sizeof(group_name), strace_groups_dir, s);
			if (access(group_name, R_OK) == 0)
				list = 1;
		}
do_concat:
		if (lists[list]) {
			sprintf(lists[list] + strlen(lists[list]), ",%s", s);
		} else {
			lists[list] = malloc(len);
			if (lists[list] == NULL)
				goto out;
			strcpy(lists[list], s);
		}

		if (!sep)
			break;

		*sep = ',';
		s = sep + 1;
	}

	if (lists[1] != NULL) {
		struct strlist_config slist_config = {
			.dirname = strace_groups_dir,
		};

		trace->ev_qualifier = strlist__new(lists[1], &slist_config);
		if (trace->ev_qualifier == NULL) {
			fputs("Not enough memory to parse event qualifier", trace->output);
			goto out;
		}

		if (trace__validate_ev_qualifier(trace))
			goto out;
		trace->trace_syscalls = true;
	}

	err = 0;

	if (lists[0]) {
		struct option o = OPT_CALLBACK('e', "event", &trace->evlist, "event",
					       "event selector. use 'perf list' to list available events",
					       parse_events_option);
		err = parse_events_option(&o, lists[0], 0);
	}
out:
	if (sep)
		*sep = ',';

	return err;
}

static int trace__parse_cgroups(const struct option *opt, const char *str, int unset)
{
	struct trace *trace = opt->value;

	if (!list_empty(&trace->evlist->entries))
		return parse_cgroups(opt, str, unset);

	trace->cgroup = evlist__findnew_cgroup(trace->evlist, str);

	return 0;
}

static struct bpf_map *bpf__find_map_by_name(const char *name)
{
	struct bpf_object *obj, *tmp;

	bpf_object__for_each_safe(obj, tmp) {
		struct bpf_map *map = bpf_object__find_map_by_name(obj, name);
		if (map)
			return map;

	}

	return NULL;
}

static void trace__set_bpf_map_filtered_pids(struct trace *trace)
{
	trace->filter_pids.map = bpf__find_map_by_name("pids_filtered");
}

static void trace__set_bpf_map_syscalls(struct trace *trace)
{
	trace->syscalls.map = bpf__find_map_by_name("syscalls");
}

static int trace__config(const char *var, const char *value, void *arg)
{
	struct trace *trace = arg;
	int err = 0;

	if (!strcmp(var, "trace.add_events")) {
		struct option o = OPT_CALLBACK('e', "event", &trace->evlist, "event",
					       "event selector. use 'perf list' to list available events",
					       parse_events_option);
		err = parse_events_option(&o, value, 0);
	} else if (!strcmp(var, "trace.show_timestamp")) {
		trace->show_tstamp = perf_config_bool(var, value);
	} else if (!strcmp(var, "trace.show_duration")) {
		trace->show_duration = perf_config_bool(var, value);
	} else if (!strcmp(var, "trace.show_arg_names")) {
		trace->show_arg_names = perf_config_bool(var, value);
		if (!trace->show_arg_names)
			trace->show_zeros = true;
	} else if (!strcmp(var, "trace.show_zeros")) {
		bool new_show_zeros = perf_config_bool(var, value);
		if (!trace->show_arg_names && !new_show_zeros) {
			pr_warning("trace.show_zeros has to be set when trace.show_arg_names=no\n");
			goto out;
		}
		trace->show_zeros = new_show_zeros;
	} else if (!strcmp(var, "trace.show_prefix")) {
		trace->show_string_prefix = perf_config_bool(var, value);
	} else if (!strcmp(var, "trace.no_inherit")) {
		trace->opts.no_inherit = perf_config_bool(var, value);
	} else if (!strcmp(var, "trace.args_alignment")) {
		int args_alignment = 0;
		if (perf_config_int(&args_alignment, var, value) == 0)
			trace->args_alignment = args_alignment;
	}
out:
	return err;
}

int cmd_trace(int argc, const char **argv)
{
	const char *trace_usage[] = {
		"perf trace [<options>] [<command>]",
		"perf trace [<options>] -- <command> [<options>]",
		"perf trace record [<options>] [<command>]",
		"perf trace record [<options>] -- <command> [<options>]",
		NULL
	};
	struct trace trace = {
		.syscalls = {
			. max = -1,
		},
		.opts = {
			.target = {
				.uid	   = UINT_MAX,
				.uses_mmap = true,
			},
			.user_freq     = UINT_MAX,
			.user_interval = ULLONG_MAX,
			.no_buffering  = true,
			.mmap_pages    = UINT_MAX,
		},
		.output = stderr,
		.show_comm = true,
		.show_tstamp = true,
		.show_duration = true,
		.show_arg_names = true,
		.args_alignment = 70,
		.trace_syscalls = false,
		.kernel_syscallchains = false,
		.max_stack = UINT_MAX,
		.max_events = ULONG_MAX,
	};
	const char *output_name = NULL;
	const struct option trace_options[] = {
	OPT_CALLBACK('e', "event", &trace, "event",
		     "event/syscall selector. use 'perf list' to list available events",
		     trace__parse_events_option),
	OPT_BOOLEAN(0, "comm", &trace.show_comm,
		    "show the thread COMM next to its id"),
	OPT_BOOLEAN(0, "tool_stats", &trace.show_tool_stats, "show tool stats"),
	OPT_CALLBACK(0, "expr", &trace, "expr", "list of syscalls/events to trace",
		     trace__parse_events_option),
	OPT_STRING('o', "output", &output_name, "file", "output file name"),
	OPT_STRING('i', "input", &input_name, "file", "Analyze events in file"),
	OPT_STRING('p', "pid", &trace.opts.target.pid, "pid",
		    "trace events on existing process id"),
	OPT_STRING('t', "tid", &trace.opts.target.tid, "tid",
		    "trace events on existing thread id"),
	OPT_CALLBACK(0, "filter-pids", &trace, "CSV list of pids",
		     "pids to filter (by the kernel)", trace__set_filter_pids_from_option),
	OPT_BOOLEAN('a', "all-cpus", &trace.opts.target.system_wide,
		    "system-wide collection from all CPUs"),
	OPT_STRING('C', "cpu", &trace.opts.target.cpu_list, "cpu",
		    "list of cpus to monitor"),
	OPT_BOOLEAN(0, "no-inherit", &trace.opts.no_inherit,
		    "child tasks do not inherit counters"),
	OPT_CALLBACK('m', "mmap-pages", &trace.opts.mmap_pages, "pages",
		     "number of mmap data pages",
		     perf_evlist__parse_mmap_pages),
	OPT_STRING('u', "uid", &trace.opts.target.uid_str, "user",
		   "user to profile"),
	OPT_CALLBACK(0, "duration", &trace, "float",
		     "show only events with duration > N.M ms",
		     trace__set_duration),
	OPT_BOOLEAN(0, "sched", &trace.sched, "show blocking scheduler events"),
	OPT_INCR('v', "verbose", &verbose, "be more verbose"),
	OPT_BOOLEAN('T', "time", &trace.full_time,
		    "Show full timestamp, not time relative to first start"),
	OPT_BOOLEAN(0, "failure", &trace.failure_only,
		    "Show only syscalls that failed"),
	OPT_BOOLEAN('s', "summary", &trace.summary_only,
		    "Show only syscall summary with statistics"),
	OPT_BOOLEAN('S', "with-summary", &trace.summary,
		    "Show all syscalls and summary with statistics"),
	OPT_CALLBACK_DEFAULT('F', "pf", &trace.trace_pgfaults, "all|maj|min",
		     "Trace pagefaults", parse_pagefaults, "maj"),
	OPT_BOOLEAN(0, "syscalls", &trace.trace_syscalls, "Trace syscalls"),
	OPT_BOOLEAN('f', "force", &trace.force, "don't complain, do it"),
	OPT_CALLBACK(0, "call-graph", &trace.opts,
		     "record_mode[,record_size]", record_callchain_help,
		     &record_parse_callchain_opt),
	OPT_BOOLEAN(0, "kernel-syscall-graph", &trace.kernel_syscallchains,
		    "Show the kernel callchains on the syscall exit path"),
	OPT_ULONG(0, "max-events", &trace.max_events,
		"Set the maximum number of events to print, exit after that is reached. "),
	OPT_UINTEGER(0, "min-stack", &trace.min_stack,
		     "Set the minimum stack depth when parsing the callchain, "
		     "anything below the specified depth will be ignored."),
	OPT_UINTEGER(0, "max-stack", &trace.max_stack,
		     "Set the maximum stack depth when parsing the callchain, "
		     "anything beyond the specified depth will be ignored. "
		     "Default: kernel.perf_event_max_stack or " __stringify(PERF_MAX_STACK_DEPTH)),
	OPT_BOOLEAN(0, "sort-events", &trace.sort_events,
			"Sort batch of events before processing, use if getting out of order events"),
	OPT_BOOLEAN(0, "print-sample", &trace.print_sample,
			"print the PERF_RECORD_SAMPLE PERF_SAMPLE_ info, for debugging"),
	OPT_UINTEGER(0, "proc-map-timeout", &proc_map_timeout,
			"per thread proc mmap processing timeout in ms"),
	OPT_CALLBACK('G', "cgroup", &trace, "name", "monitor event in cgroup name only",
		     trace__parse_cgroups),
	OPT_UINTEGER('D', "delay", &trace.opts.initial_delay,
		     "ms to wait before starting measurement after program "
		     "start"),
	OPT_END()
	};
	bool __maybe_unused max_stack_user_set = true;
	bool mmap_pages_user_set = true;
	struct perf_evsel *evsel;
	const char * const trace_subcommands[] = { "record", NULL };
	int err = -1;
	char bf[BUFSIZ];

	signal(SIGSEGV, sighandler_dump_stack);
	signal(SIGFPE, sighandler_dump_stack);

	trace.evlist = perf_evlist__new();
	trace.sctbl = syscalltbl__new();

	if (trace.evlist == NULL || trace.sctbl == NULL) {
		pr_err("Not enough memory to run!\n");
		err = -ENOMEM;
		goto out;
	}

	err = perf_config(trace__config, &trace);
	if (err)
		goto out;

	argc = parse_options_subcommand(argc, argv, trace_options, trace_subcommands,
				 trace_usage, PARSE_OPT_STOP_AT_NON_OPTION);

	if ((nr_cgroups || trace.cgroup) && !trace.opts.target.system_wide) {
		usage_with_options_msg(trace_usage, trace_options,
				       "cgroup monitoring only available in system-wide mode");
	}

	evsel = bpf__setup_output_event(trace.evlist, "__augmented_syscalls__");
	if (IS_ERR(evsel)) {
		bpf__strerror_setup_output_event(trace.evlist, PTR_ERR(evsel), bf, sizeof(bf));
		pr_err("ERROR: Setup trace syscalls enter failed: %s\n", bf);
		goto out;
	}

	if (evsel) {
		trace.syscalls.events.augmented = evsel;
		trace__set_bpf_map_filtered_pids(&trace);
		trace__set_bpf_map_syscalls(&trace);
	}

	err = bpf__setup_stdout(trace.evlist);
	if (err) {
		bpf__strerror_setup_stdout(trace.evlist, err, bf, sizeof(bf));
		pr_err("ERROR: Setup BPF stdout failed: %s\n", bf);
		goto out;
	}

	err = -1;

	if (trace.trace_pgfaults) {
		trace.opts.sample_address = true;
		trace.opts.sample_time = true;
	}

	if (trace.opts.mmap_pages == UINT_MAX)
		mmap_pages_user_set = false;

	if (trace.max_stack == UINT_MAX) {
		trace.max_stack = input_name ? PERF_MAX_STACK_DEPTH : sysctl__max_stack();
		max_stack_user_set = false;
	}

#ifdef HAVE_DWARF_UNWIND_SUPPORT
	if ((trace.min_stack || max_stack_user_set) && !callchain_param.enabled) {
		record_opts__parse_callchain(&trace.opts, &callchain_param, "dwarf", false);
	}
#endif

	if (callchain_param.enabled) {
		if (!mmap_pages_user_set && geteuid() == 0)
			trace.opts.mmap_pages = perf_event_mlock_kb_in_pages() * 4;

		symbol_conf.use_callchain = true;
	}

	if (trace.evlist->nr_entries > 0) {
		evlist__set_evsel_handler(trace.evlist, trace__event_handler);
		if (evlist__set_syscall_tp_fields(trace.evlist)) {
			perror("failed to set syscalls:* tracepoint fields");
			goto out;
		}
	}

	if (trace.sort_events) {
		ordered_events__init(&trace.oe.data, ordered_events__deliver_event, &trace);
		ordered_events__set_copy_on_queue(&trace.oe.data, true);
	}

	/*
	 * If we are augmenting syscalls, then combine what we put in the
	 * __augmented_syscalls__ BPF map with what is in the
	 * syscalls:sys_exit_FOO tracepoints, i.e. just like we do without BPF,
	 * combining raw_syscalls:sys_enter with raw_syscalls:sys_exit.
	 *
	 * We'll switch to look at two BPF maps, one for sys_enter and the
	 * other for sys_exit when we start augmenting the sys_exit paths with
	 * buffers that are being copied from kernel to userspace, think 'read'
	 * syscall.
	 */
	if (trace.syscalls.events.augmented) {
		evlist__for_each_entry(trace.evlist, evsel) {
			bool raw_syscalls_sys_exit = strcmp(perf_evsel__name(evsel), "raw_syscalls:sys_exit") == 0;

			if (raw_syscalls_sys_exit) {
				trace.raw_augmented_syscalls = true;
				goto init_augmented_syscall_tp;
			}

			if (strcmp(perf_evsel__name(evsel), "raw_syscalls:sys_enter") == 0) {
				struct perf_evsel *augmented = trace.syscalls.events.augmented;
				if (perf_evsel__init_augmented_syscall_tp(augmented, evsel) ||
				    perf_evsel__init_augmented_syscall_tp_args(augmented))
					goto out;
				augmented->handler = trace__sys_enter;
			}

			if (strstarts(perf_evsel__name(evsel), "syscalls:sys_exit_")) {
				struct syscall_tp *sc;
init_augmented_syscall_tp:
				if (perf_evsel__init_augmented_syscall_tp(evsel, evsel))
					goto out;
				sc = evsel->priv;
				/*
				 * For now with BPF raw_augmented we hook into
				 * raw_syscalls:sys_enter and there we get all
				 * 6 syscall args plus the tracepoint common
				 * fields and the syscall_nr (another long).
				 * So we check if that is the case and if so
				 * don't look after the sc->args_size but
				 * always after the full raw_syscalls:sys_enter
				 * payload, which is fixed.
				 *
				 * We'll revisit this later to pass
				 * s->args_size to the BPF augmenter (now
				 * tools/perf/examples/bpf/augmented_raw_syscalls.c,
				 * so that it copies only what we need for each
				 * syscall, like what happens when we use
				 * syscalls:sys_enter_NAME, so that we reduce
				 * the kernel/userspace traffic to just what is
				 * needed for each syscall.
				 */
				if (trace.raw_augmented_syscalls)
					trace.raw_augmented_syscalls_args_size = (6 + 1) * sizeof(long) + sc->id.offset;
				perf_evsel__init_augmented_syscall_tp_ret(evsel);
				evsel->handler = trace__sys_exit;
			}
		}
	}

	if ((argc >= 1) && (strcmp(argv[0], "record") == 0))
		return trace__record(&trace, argc-1, &argv[1]);

	/* summary_only implies summary option, but don't overwrite summary if set */
	if (trace.summary_only)
		trace.summary = trace.summary_only;

	if (!trace.trace_syscalls && !trace.trace_pgfaults &&
	    trace.evlist->nr_entries == 0 /* Was --events used? */) {
		trace.trace_syscalls = true;
	}

	if (output_name != NULL) {
		err = trace__open_output(&trace, output_name);
		if (err < 0) {
			perror("failed to create output file");
			goto out;
		}
	}

	err = target__validate(&trace.opts.target);
	if (err) {
		target__strerror(&trace.opts.target, err, bf, sizeof(bf));
		fprintf(trace.output, "%s", bf);
		goto out_close;
	}

	err = target__parse_uid(&trace.opts.target);
	if (err) {
		target__strerror(&trace.opts.target, err, bf, sizeof(bf));
		fprintf(trace.output, "%s", bf);
		goto out_close;
	}

	if (!argc && target__none(&trace.opts.target))
		trace.opts.target.system_wide = true;

	if (input_name)
		err = trace__replay(&trace);
	else
		err = trace__run(&trace, argc, argv);

out_close:
	if (output_name != NULL)
		fclose(trace.output);
out:
	return err;
}<|MERGE_RESOLUTION|>--- conflicted
+++ resolved
@@ -1773,15 +1773,9 @@
 
 	if (len < trace->args_alignment - 4)
 		printed += fprintf(trace->output, "%-*s", trace->args_alignment - 4 - len, " ");
-<<<<<<< HEAD
 
 	printed += fprintf(trace->output, " ...\n");
 
-=======
-
-	printed += fprintf(trace->output, " ...\n");
-
->>>>>>> 3146089d
 	ttrace->entry_pending = false;
 	++trace->nr_events_printed;
 
