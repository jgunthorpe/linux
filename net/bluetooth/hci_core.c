--- conflicted
+++ resolved
@@ -3632,48 +3632,6 @@
 	else if (action == PM_POST_SUSPEND)
 		ret = hci_resume_dev(hdev);
 
-<<<<<<< HEAD
-	/* Suspend notifier should only act on events when powered. */
-	if (!hdev_is_powered(hdev) ||
-	    hci_dev_test_flag(hdev, HCI_UNREGISTER))
-		goto done;
-
-	if (action == PM_SUSPEND_PREPARE) {
-		/* Suspend consists of two actions:
-		 *  - First, disconnect everything and make the controller not
-		 *    connectable (disabling scanning)
-		 *  - Second, program event filter/accept list and enable scan
-		 */
-		ret = hci_change_suspend_state(hdev, BT_SUSPEND_DISCONNECT);
-		if (!ret)
-			state = BT_SUSPEND_DISCONNECT;
-
-		/* Only configure accept list if disconnect succeeded and wake
-		 * isn't being prevented.
-		 */
-		if (!ret && !(hdev->prevent_wake && hdev->prevent_wake(hdev))) {
-			ret = hci_change_suspend_state(hdev,
-						BT_SUSPEND_CONFIGURE_WAKE);
-			if (!ret)
-				state = BT_SUSPEND_CONFIGURE_WAKE;
-		}
-
-		hci_clear_wake_reason(hdev);
-		mgmt_suspending(hdev, state);
-
-	} else if (action == PM_POST_SUSPEND) {
-		ret = hci_change_suspend_state(hdev, BT_RUNNING);
-
-		mgmt_resuming(hdev, hdev->wake_reason, &hdev->wake_addr,
-			      hdev->wake_addr_type);
-	}
-
-done:
-	/* We always allow suspend even if suspend preparation failed and
-	 * attempt to recover in resume.
-	 */
-=======
->>>>>>> df0cc57e
 	if (ret)
 		bt_dev_err(hdev, "Suspend notifier action (%lu) failed: %d",
 			   action, ret);
@@ -3686,7 +3644,6 @@
 {
 	struct hci_dev *hdev;
 	unsigned int alloc_size;
-<<<<<<< HEAD
 
 	alloc_size = sizeof(*hdev);
 	if (sizeof_priv) {
@@ -3694,15 +3651,6 @@
 		alloc_size += sizeof_priv;
 	}
 
-=======
-
-	alloc_size = sizeof(*hdev);
-	if (sizeof_priv) {
-		/* Fixme: May need ALIGN-ment? */
-		alloc_size += sizeof_priv;
-	}
-
->>>>>>> df0cc57e
 	hdev = kzalloc(alloc_size, GFP_KERNEL);
 	if (!hdev)
 		return NULL;
