--- conflicted
+++ resolved
@@ -526,13 +526,8 @@
 
 			if (unlikely(some_queue_timedout)) {
 				trace_net_dev_xmit_timeout(dev, i);
-<<<<<<< HEAD
-				WARN_ONCE(1, KERN_INFO "NETDEV WATCHDOG: %s (%s): transmit queue %u timed out\n",
-				       dev->name, netdev_drivername(dev), i);
-=======
 				pr_err_once("NETDEV WATCHDOG: %s (%s): transmit queue %u timed out\n",
 					    dev->name, netdev_drivername(dev), i);
->>>>>>> c3ded705
 				netif_freeze_queues(dev);
 				dev->netdev_ops->ndo_tx_timeout(dev, i);
 				netif_unfreeze_queues(dev);
